/**
 * @file md_test.c
 * @author Rastislav Szabo <raszabo@cisco.com>, Lukas Macko <lmacko@cisco.com>,
 *         Milan Lenco <milan.lenco@pantheon.tech>
 * @brief Module Dependencies unit tests.
 *
 * @copyright
 * Copyright 2016 Cisco Systems, Inc.
 *
 * Licensed under the Apache License, Version 2.0 (the "License");
 * you may not use this file except in compliance with the License.
 * You may obtain a copy of the License at
 *
 *    http://www.apache.org/licenses/LICENSE-2.0
 *
 * Unless required by applicable law or agreed to in writing, software
 * distributed under the License is distributed on an "AS IS" BASIS,
 * WITHOUT WARRANTIES OR CONDITIONS OF ANY KIND, either express or implied.
 * See the License for the specific language governing permissions and
 * limitations under the License.
 */

#include <stdarg.h>
#include <stddef.h>
#include <setjmp.h>
#include <cmocka.h>
#include <stdlib.h>
#include <stdio.h>
#include "module_dependencies.h"
#include "sr_common.h"
#include "test_data.h"

#define TEST_MODULE_PREFIX     "md_test_module-"
#define TEST_SUBMODULE_PREFIX  "md_test_submodule-"
#define TEST_MODULE_EXT        ".yang"

typedef struct md_test_inserted_modules_s {
    bool A, B, C, D_rev1, D_rev2, E_rev1, E_rev2;
} md_test_inserted_modules_t;

static const char * const md_module_A_filepath = TEST_SCHEMA_SEARCH_DIR TEST_MODULE_PREFIX "A" TEST_MODULE_EXT;
static const char * const md_module_A_body =
"  container base-container{\n"
"    description \"Trivial container which is augmented by other modules.\";\n"
"    leaf name {\n"
"      type string;\n"
"    }\n"
"  }\n"
"\n"
"  identity base-identity {\n"
"    description \"Base identity from which specific identities are derived.\";\n"
"  }";

static const char * const md_module_B_filepath = TEST_SCHEMA_SEARCH_DIR TEST_MODULE_PREFIX "B" TEST_MODULE_EXT;
static const char * const md_module_B_body =
"  container inst-ids {\n"
"    leaf-list inst-id {\n"
"      type instance-identifier;\n"
"    }\n"
"  }";

static const char * const md_submodule_B_sub1_filepath = TEST_SCHEMA_SEARCH_DIR TEST_SUBMODULE_PREFIX "Bs1" TEST_MODULE_EXT;
static const char * const md_submodule_B_sub1_body =
"  identity B-ext-identity {\n"
"    base A:base-identity;\n"
"  }";

static const char * const md_submodule_B_sub2_filepath = TEST_SCHEMA_SEARCH_DIR TEST_SUBMODULE_PREFIX "Bs2" TEST_MODULE_EXT;
static const char * const md_submodule_B_sub2_body =
"  augment \"/A:base-container\" {\n"
"    leaf B-ext-leaf {\n"
"      type uint32;\n"
"    }\n"
"    leaf B-ext-inst-id {\n"
"      type instance-identifier;\n"
"    }\n"
"    leaf B-ext-op-data {\n"
"       type uint32;\n"
"       config false;\n"
"    }\n"
"  }";

static const char * const md_submodule_B_sub3_filepath = TEST_SCHEMA_SEARCH_DIR TEST_SUBMODULE_PREFIX "Bs3" TEST_MODULE_EXT;
static const char * const md_submodule_B_sub3_body =
"  container op-data {\n"
"    config false;\n"
"    leaf-list list-with-op-data {\n"
"      type string;\n"
"    }\n"
"    container nested-op-data {\n"
"      leaf nested-leaf1 {\n"
"        type string;\n"
"      }\n"
"      leaf nested-leaf2 {\n"
"        type int8;\n"
"      }\n"
"    }\n"
"  }";

static const char * const md_module_C_filepath = TEST_SCHEMA_SEARCH_DIR TEST_MODULE_PREFIX "C" TEST_MODULE_EXT;
static const char * const md_module_C_body =
"  augment \"/A:base-container\" {\n"
"    container C-ext-container {\n"
"      leaf C-ext-leaf {\n"
"        type identityref {\n"
"          base A:base-identity;\n"
"        }\n"
"      }\n"
"    }\n"
"  }\n"
"\n"
"  identity C-ext-identity1 {\n"
"    base A:base-identity;\n"
"  }\n"
"  identity C-ext-identity2 {\n"
"    base A:base-identity;\n"
"  }\n"
"\n"
"  leaf inst-id1 {\n"
"    type instance-identifier;\n"
"  }\n"
"  leaf inst-id2 {\n"
"    type instance-identifier;\n"
"  }\n"
"  container partly-op-data {\n"
"    config true;\n"
"    leaf-list list-with-config-data {\n"
"      type string;\n"
"    }\n"
"    container nested-op-data {\n"
"      config false;\n"
"      leaf nested-leaf1 {\n"
"        type string;\n"
"      }\n"
"      leaf nested-leaf2 {\n"
"        type int8;\n"
"      }\n"
"    }\n"
"  }";

static const char * const md_module_D_rev1_filepath = TEST_SCHEMA_SEARCH_DIR TEST_MODULE_PREFIX "D@2016-06-10" TEST_MODULE_EXT;
static const char * const md_module_D_rev1_body =
"  revision \"2016-06-10\" {\n"
"    description \"First revision of D.\";\n"
"  }\n"
"\n"
"  augment \"/A:base-container/C:C-ext-container\" {\n"
"    uses Dcommon-grouping;\n"
"  }\n"
"\n"
"  identity D-extA-identity {\n"
"    base A:base-identity;\n"
"  }";

static const char * const md_module_D_rev2_filepath = TEST_SCHEMA_SEARCH_DIR TEST_MODULE_PREFIX "D@2016-06-20" TEST_MODULE_EXT;
static const char * const md_module_D_rev2_body =
"  revision \"2016-06-20\" {\n"
"    description \"Second revision of D.\";\n"
"  }\n"
"\n"
"  revision \"2016-06-10\" {\n"
"    description \"First revision of D.\";\n"
"  }\n"
"\n"
"  augment \"/A:base-container/C:C-ext-container\" {\n"
"    uses Dcommon-grouping;\n"
"    leaf D-ext-op-data2 {\n"
"       type uint32;\n"
"       config false;\n"
"    }\n"
"    leaf D-ext-inst-id2 {\n"
"      type instance-identifier;\n"
"    }\n"
"  }\n"
"\n"
"  identity D-extB-identity {\n"
"    base B:B-ext-identity;\n"
"  }";

static const char * const md_submodule_D_common_filepath = TEST_SCHEMA_SEARCH_DIR TEST_SUBMODULE_PREFIX "Dcommon" TEST_MODULE_EXT;
static const char * const md_submodule_D_common_body =
"  revision \"2016-06-10\" {\n"
"    description \"First and the only revision of Dcommon.\";\n"
"  }\n"
"\n"
"  grouping Dcommon-grouping {\n"
"    leaf D-ext-leaf {\n"
"      type identityref {\n"
"        base mod-C:C-ext-identity1;\n"
"      }\n"
"    }\n"
"    leaf D-ext-op-data {\n"
"       type uint32;\n"
"       config false;\n"
"    }\n"
"    leaf D-ext-inst-id {\n"
"      type instance-identifier;\n"
"    }\n"
"  }";

static const char * const md_module_E_rev1_filepath = TEST_SCHEMA_SEARCH_DIR TEST_MODULE_PREFIX "E@2016-06-11" TEST_MODULE_EXT;
static const char * const md_module_E_rev1_body =
"  revision \"2016-06-11\" {\n"
"    description \"First revision of E.\";\n"
"  }\n"
"\n"
"  leaf id-ref {\n"
"    type identityref {\n"
"      base D:D-extA-identity;\n"
"    }\n"
"  }\n"
"\n"
"  list inst-id-list {\n"
"    key \"name\";\n"
"    leaf name {\n"
"      type string;\n"
"    }\n"
"    leaf inst-id {\n"
"      type instance-identifier;\n"
"    }\n"
"  }"
"  container partly-op-data {\n"
"    config true;\n"
"    leaf-list list-with-op-data {\n"
"      config false;\n"
"      type string;\n"
"    }\n"
"    container nested-op-data {\n"
"      config true;\n"
"      leaf nested-leaf1 {\n"
"        config false;\n"
"        type string;\n"
"      }\n"
"      leaf nested-leaf2 {\n"
"        config false;\n"
"        type int8;\n"
"      }\n"
"    }\n"
"  }";

static const char * const md_module_E_rev2_filepath = TEST_SCHEMA_SEARCH_DIR TEST_MODULE_PREFIX "E@2016-06-21" TEST_MODULE_EXT;
static const char * const md_module_E_rev2_body =
"  revision \"2016-06-21\" {\n"
"    description \"Second revision of E.\";\n"
"  }\n"
"\n"
"  revision \"2016-06-11\" {\n"
"    description \"First revision of E.\";\n"
"  }\n"
"\n"
"  leaf id-ref {\n"
"    type identityref {\n"
"      base D:D-extB-identity;\n"
"    }\n"
"  }\n"
"\n"
"  list inst-id-list {\n"
"    key \"name\";\n"
"    leaf name {\n"
"      type string;\n"
"    }\n"
"    leaf inst-id {\n"
"      type instance-identifier;\n"
"    }\n"
"  }"
"  container partly-op-data {\n"
"    config true;\n"
"    leaf-list list-with-op-data {\n"
"      config false;\n"
"      type string;\n"
"    }\n"
"    container nested-op-data {\n"
"      config true;\n"
"      leaf nested-leaf1 {\n"
"        config false;\n"
"        type string;\n"
"      }\n"
"      leaf nested-leaf2 {\n"
"        config false;\n"
"        type int8;\n"
"      }\n"
"      leaf added-config-leaf {\n"
"        config true;\n"
"        type int8;\n"
"      }\n"
"    }\n"
"  }";


/**
<<<<<<< HEAD
 * @brief Always get a new instance of libyang context, while the old one is released.
 */
static struct ly_ctx *
md_get_new_ly_ctx()
{
    static struct ly_ctx *ly_ctx = NULL;
    if (NULL != ly_ctx) {
        ly_ctx_destroy(ly_ctx, NULL);
    }
    ly_ctx = ly_ctx_new(TEST_SCHEMA_SEARCH_DIR);
    return ly_ctx;
}

/**
 * @brief Print out all the imports/includes of a (sub)module.
 */
static void
md_output_module_deps(FILE *fp, va_list args)
{
    const char *arg = NULL;
    char *arg_copy = NULL, *dep = NULL;
    char *rev = NULL;
    bool include = false;

    do {
        arg = va_arg(args, const char *);
        if (NULL == arg) {
            break;
        }
        arg_copy = strdup(arg);
        dep = arg_copy;
        include = false;
        if (4 < strlen(arg_copy)) {
            if (0 == strncmp("sub-", arg_copy, 4)) {
                dep = arg_copy + 4;
                include = true;
            } else if (0 == strncmp("mod-", arg_copy, 4)) {
                dep = arg_copy + 4;
                include = false;
            }
        }
        rev = strchr(dep, '@');
        if (NULL != rev) {
            *rev = '\0';
        }
        if (include) {
            fprintf(fp,
                    "  include " TEST_SUBMODULE_PREFIX "%s%s\n", dep,
                    rev ? " {" : ";");
        } else {
            fprintf(fp,
                    "  import " TEST_MODULE_PREFIX "%s {\n"
                    "    prefix %s;\n%s", dep, arg_copy,
                    rev ? "" : "  }\n");
        }
        if (NULL != rev) {
            fprintf(fp,
                    "    revision-date \"%s\";\n  }\n", rev + 1);
        }
        free(arg_copy);
    } while (true);
}

/**
 * @brief Construct a yang schema file for a module.
=======
 * @brief Construct a yang schema file.
>>>>>>> efe3703b
 */
static char *
md_create_module_yang_schema(const char *name, const char *destpath, const char *body, ...)
{
    va_list args;
    FILE *fp = NULL;

    fp = fopen(destpath, "w");
    assert_non_null(fp);
    fprintf(fp,
            "module " TEST_MODULE_PREFIX "%s {\n"
            "  namespace \"urn:ietf:params:xml:ns:yang:%s\";\n"
            "  prefix %s;\n", name, name, name);

    va_start(args, body);
    md_output_module_deps(fp, args);
    va_end(args);

    fprintf(fp,
            "  organization \"sysrepo.org\";\n"
            "  description \"module used by md_test referenced as '%s'\";\n"
            "  contact \"sysrepo-devel@sysrepo.org\";\n"
            "\n"
            "%s\n"
            "}", name, body);
    fclose(fp);
    return 0;
}

/**
 * @brief Construct a yang schema file for a submodule.
 */
static char *
md_create_submodule_yang_schema(const char *name, const char *belongsto, const char *destpath, const char *body, ...)
{
    va_list args;
    FILE *fp = NULL;

    fp = fopen(destpath, "w");
    assert_non_null(fp);
    fprintf(fp,
            "submodule " TEST_SUBMODULE_PREFIX "%s {\n"
            "  belongs-to " TEST_MODULE_PREFIX "%s {\n"
            "    prefix %s;\n"
            "  }\n", name, belongsto, belongsto);

    va_start(args, body);
    md_output_module_deps(fp, args);
    va_end(args);

    fprintf(fp,
            "  organization \"sysrepo.org\";\n"
            "  description \"submodule used by md_test referenced as '%s'\";\n"
            "  contact \"sysrepo-devel@sysrepo.org\";\n"
            "\n"
            "%s\n"
            "}", name, body);
    fclose(fp);
    return 0;
}

static int
md_tests_setup(void **state)
{
    md_create_module_yang_schema("A", md_module_A_filepath, md_module_A_body, NULL);
    md_create_module_yang_schema("B", md_module_B_filepath, md_module_B_body, "sub-Bs1", "sub-Bs2", "sub-Bs3", NULL);
    md_create_submodule_yang_schema("Bs1", "B", md_submodule_B_sub1_filepath, md_submodule_B_sub1_body,
            /* "sub-Bs2" TODO: uncomment once the second issue from libyang/#97 is fixed ,*/ "A", NULL);
    md_create_submodule_yang_schema("Bs2", "B", md_submodule_B_sub2_filepath, md_submodule_B_sub2_body,
            /* "sub-Bs3" TODO: uncomment once the second issue from libyang/#97 is fixed ,*/ "A", NULL);
    md_create_submodule_yang_schema("Bs3", "B", md_submodule_B_sub3_filepath, md_submodule_B_sub3_body, NULL);
    md_create_module_yang_schema("C", md_module_C_filepath, md_module_C_body, "A", NULL);
    md_create_module_yang_schema("D", md_module_D_rev1_filepath, md_module_D_rev1_body, "sub-Dcommon@2016-06-10", "A", "C", NULL);
    md_create_module_yang_schema("D", md_module_D_rev2_filepath, md_module_D_rev2_body, "sub-Dcommon@2016-06-10", "A", "B", "C", NULL);
    md_create_submodule_yang_schema("Dcommon", "D", md_submodule_D_common_filepath, md_submodule_D_common_body,
            "mod-C" /* "TODO: rename to just "C" once the second issue from libyang/#97 is fixed */, NULL);
    md_create_module_yang_schema("E", md_module_E_rev1_filepath, md_module_E_rev1_body, "D@2016-06-10", NULL);
    md_create_module_yang_schema("E", md_module_E_rev2_filepath, md_module_E_rev2_body, "D@2016-06-20", NULL);
    return 0;
}

static int
md_tests_teardown(void **state)
{
//    system("rm -f " TEST_SCHEMA_SEARCH_DIR TEST_MODULE_PREFIX "*");
//    system("rm -f " TEST_SCHEMA_SEARCH_DIR TEST_SUBMODULE_PREFIX "*");
    return 0;
}

/**
 * @brief Test initialization and destruction of the Module Dependencies context.
 */
static void
md_test_init_and_destroy(void **state)
{
    int rc;
    md_ctx_t *md_ctx = NULL;

    /* initialize context */
    rc = md_init(TEST_SCHEMA_SEARCH_DIR, TEST_SCHEMA_SEARCH_DIR "internal/",
                 TEST_DATA_SEARCH_DIR "internal/", false, &md_ctx);
    assert_int_equal(0, rc);
    assert_non_null(md_ctx->schema_search_dir);
    assert_int_equal(md_ctx->fd, -1);
    assert_non_null(md_ctx->ly_ctx);
    assert_non_null(md_ctx->data_tree);
    assert_non_null(md_ctx->modules);
    assert_non_null(md_ctx->modules_btree);

    /* destroy context */
    md_destroy(md_ctx);
}

/**
 * @brief Validate dependency between modules.
 */
static void
md_test_validate_dependency(const sr_llist_t *deps, const char *module_name, md_dep_type_t type, bool direct,
                            md_test_inserted_modules_t inserted)
{
    sr_llist_node_t *dep_node = NULL;
    md_dep_t *dep = NULL;
    bool found = false;

    if (0 == strcmp("A", module_name)) {
        type = inserted.A ? type : MD_DEP_NONE;
    } else if (0 == strcmp("B", module_name)) {
        type = inserted.B ? type : MD_DEP_NONE;
    } else if (0 == strcmp("C", module_name)) {
        type = inserted.C ? type : MD_DEP_NONE;
    } else if (0 == strcmp("D@2016-06-10", module_name)) {
        type = inserted.D_rev1 ? type : MD_DEP_NONE;
    } else if (0 == strcmp("D@2016-06-20", module_name)) {
        type = inserted.D_rev2 ? type : MD_DEP_NONE;
    } else if (0 == strcmp("E@2016-06-11", module_name)) {
        type = inserted.E_rev1 ? type : MD_DEP_NONE;
    } else if (0 == strcmp("E@2016-06-21", module_name)) {
        type = inserted.E_rev2 ? type : MD_DEP_NONE;
    }

    dep_node = deps->first;
    while (dep_node) {
        dep = (md_dep_t*)dep_node->data;
        if (0 == strcmp(md_get_module_fullname(dep->dest)
                            + (dep->dest->submodule ? strlen(TEST_SUBMODULE_PREFIX) : strlen(TEST_MODULE_PREFIX)),
                        module_name)) {
            assert_false(found);
            found = true;
            assert_int_equal(type, dep->type);
            assert_int_equal(direct, dep->direct);
        }
        dep_node = dep_node->next;
    }

    if (!found) {
        assert_int_equal(MD_DEP_NONE, type);
    }
}

/**
 * @brief Check size of a linked-list.
 */
static void
md_test_check_list_size(sr_llist_t *list, size_t expected)
{
    size_t size = 0;
    sr_llist_node_t *node = list->first;

    while (node) {
        ++size;
        node = node->next;
    }
    assert_int_equal(expected, size);
}

/**
 * @brief Validate subtree reference.
 */
static void
md_test_validate_subtree_ref(md_ctx_t *md_ctx, sr_llist_t *list, const char *xpath,
                             const char *orig_module_name)
{
    sr_llist_node_t *node = list->first;
    md_subtree_ref_t *subtree_ref = NULL;
    md_module_t *orig = NULL;
    char *orig_name_cpy = strdup(orig_module_name);
    char full_module_name[PATH_MAX] = { 0, };

    char *at = strchr(orig_name_cpy, '@');
    if (NULL != at) {
        *at = '\0';
        ++at;
    } else {
        at = "";
    }

    /* test if the module is inserted */
    snprintf(full_module_name, PATH_MAX, "%s%s", TEST_MODULE_PREFIX, orig_name_cpy);
    int rc = md_get_module_info(md_ctx, full_module_name, at, &orig);

    while (node) {
        subtree_ref = (md_subtree_ref_t *)node->data;
        if (0 == strcmp(subtree_ref->xpath, xpath)) {
            assert_string_equal(subtree_ref->orig->name, full_module_name);
            if (0 == strcmp(subtree_ref->orig->revision_date, at)) {
                assert_int_equal(SR_ERR_OK, rc);
                free(orig_name_cpy);
                return;
            }
        }
        node = node->next;
    }
    assert_int_equal(SR_ERR_NOT_FOUND, rc);
    free(orig_name_cpy);
}

/**
 * @brief Validate Module Dependencies context.
 */
static void
md_test_validate_context(md_ctx_t *md_ctx, md_test_inserted_modules_t inserted)
{
    int rc = 0;
    md_module_t *module = NULL;

    /* validate module A */
    rc = md_get_module_info(md_ctx, TEST_MODULE_PREFIX "A", NULL, &module);
    if (inserted.A) {
        assert_int_equal(SR_ERR_OK, rc);
        assert_non_null(module);
        assert_string_equal(TEST_MODULE_PREFIX "A", module->name);
        assert_string_equal("", module->revision_date);
        assert_string_equal(TEST_MODULE_PREFIX "A", md_get_module_fullname(module));
        assert_string_equal("A", module->prefix);
        assert_string_equal("urn:ietf:params:xml:ns:yang:A", module->ns);
        assert_string_equal(md_module_A_filepath, module->filepath);
        assert_true(module->latest_revision);
        /* inst_ids */
        md_test_check_list_size(module->inst_ids, inserted.B + inserted.D_rev1 + 2*inserted.D_rev2);
        md_test_validate_subtree_ref(md_ctx, module->inst_ids,
                                     "/" TEST_MODULE_PREFIX "A:base-container"
                                     "/" TEST_MODULE_PREFIX "B:B-ext-inst-id", "B");
        md_test_validate_subtree_ref(md_ctx, module->inst_ids,
                                     "/" TEST_MODULE_PREFIX "A:base-container"
                                     "/" TEST_MODULE_PREFIX "C:C-ext-container"
                                     "/" TEST_MODULE_PREFIX "D:Dcommon-grouping"
                                     "/D-ext-inst-id", "D@2016-06-10");
        md_test_validate_subtree_ref(md_ctx, module->inst_ids,
                                     "/" TEST_MODULE_PREFIX "A:base-container"
                                     "/" TEST_MODULE_PREFIX "C:C-ext-container"
                                     "/" TEST_MODULE_PREFIX "D:Dcommon-grouping"
                                     "/D-ext-inst-id", "D@2016-06-20");
        md_test_validate_subtree_ref(md_ctx, module->inst_ids,
                                     "/" TEST_MODULE_PREFIX "A:base-container"
                                     "/" TEST_MODULE_PREFIX "C:C-ext-container"
                                     "/" TEST_MODULE_PREFIX "D:D-ext-inst-id2", "D@2016-06-20");
        /* op_data_subtrees */
        md_test_check_list_size(module->op_data_subtrees, inserted.B + inserted.D_rev1 + 2*inserted.D_rev2);
        md_test_validate_subtree_ref(md_ctx, module->op_data_subtrees,
                                     "/" TEST_MODULE_PREFIX "A:base-container"
                                     "/" TEST_MODULE_PREFIX "B:B-ext-op-data", "B");
        md_test_validate_subtree_ref(md_ctx, module->op_data_subtrees,
                                     "/" TEST_MODULE_PREFIX "A:base-container"
                                     "/" TEST_MODULE_PREFIX "C:C-ext-container"
                                     "/" TEST_MODULE_PREFIX "D:Dcommon-grouping"
                                     "/D-ext-op-data", "D@2016-06-10");
        md_test_validate_subtree_ref(md_ctx, module->op_data_subtrees,
                                     "/" TEST_MODULE_PREFIX "A:base-container"
                                     "/" TEST_MODULE_PREFIX "C:C-ext-container"
                                     "/" TEST_MODULE_PREFIX "D:Dcommon-grouping"
                                     "/D-ext-op-data", "D@2016-06-20");
        md_test_validate_subtree_ref(md_ctx, module->op_data_subtrees,
                                     "/" TEST_MODULE_PREFIX "A:base-container"
                                     "/" TEST_MODULE_PREFIX "C:C-ext-container"
                                     "/" TEST_MODULE_PREFIX "D:D-ext-op-data2", "D@2016-06-20");
        /* outside references */
        assert_non_null(module->ly_data);
        assert_non_null(module->ll_node);
        /* dependencies */
        md_test_validate_dependency(module->deps, "A", MD_DEP_NONE, false, inserted);
        md_test_validate_dependency(module->deps, "B", MD_DEP_EXTENSION, true, inserted);
        md_test_validate_dependency(module->deps, "Bs1", MD_DEP_NONE, false, inserted);
        md_test_validate_dependency(module->deps, "Bs2", MD_DEP_NONE, false, inserted);
        md_test_validate_dependency(module->deps, "Bs3", MD_DEP_NONE, false, inserted);
        md_test_validate_dependency(module->deps, "C", MD_DEP_EXTENSION, true, inserted);
        md_test_validate_dependency(module->deps, "D@2016-06-10", MD_DEP_EXTENSION, true, inserted);
        md_test_validate_dependency(module->deps, "D@2016-06-20", MD_DEP_EXTENSION, false, inserted);
        md_test_validate_dependency(module->deps, "Dcommon@2016-06-10", MD_DEP_NONE, false, inserted);
        md_test_validate_dependency(module->deps, "E@2016-06-11", MD_DEP_NONE, false, inserted);
        md_test_validate_dependency(module->deps, "E@2016-06-21", MD_DEP_NONE, false, inserted);
        md_test_validate_dependency(module->inv_deps, "A", MD_DEP_NONE, false, inserted);
        md_test_validate_dependency(module->inv_deps, "B", MD_DEP_IMPORT, true, inserted);
        md_test_validate_dependency(module->inv_deps, "Bs1", MD_DEP_NONE, false, inserted);
        md_test_validate_dependency(module->inv_deps, "Bs2", MD_DEP_NONE, false, inserted);
        md_test_validate_dependency(module->inv_deps, "Bs3", MD_DEP_NONE, false, inserted);
        md_test_validate_dependency(module->inv_deps, "C", MD_DEP_IMPORT, true, inserted);
        md_test_validate_dependency(module->inv_deps, "D@2016-06-10", MD_DEP_IMPORT, true, inserted);
        md_test_validate_dependency(module->inv_deps, "D@2016-06-20", MD_DEP_IMPORT, true, inserted);
        md_test_validate_dependency(module->inv_deps, "Dcommon@2016-06-10", MD_DEP_NONE, false, inserted);
        md_test_validate_dependency(module->inv_deps, "E@2016-06-11", MD_DEP_IMPORT, false, inserted);
        md_test_validate_dependency(module->inv_deps, "E@2016-06-21", MD_DEP_IMPORT, false, inserted);
    } else {
        assert_int_equal(SR_ERR_NOT_FOUND, rc);
        assert_null(module);
    }

    /* validate module B */
    rc = md_get_module_info(md_ctx, TEST_MODULE_PREFIX "B", NULL, &module);
    if (inserted.B) {
        assert_int_equal(SR_ERR_OK, rc);
        assert_non_null(module);
        assert_string_equal(TEST_MODULE_PREFIX "B", module->name);
        assert_string_equal("", module->revision_date);
        assert_string_equal(TEST_MODULE_PREFIX "B", md_get_module_fullname(module));
        assert_string_equal("B", module->prefix);
        assert_string_equal("urn:ietf:params:xml:ns:yang:B", module->ns);
        assert_string_equal(md_module_B_filepath, module->filepath);
        assert_true(module->latest_revision);
        /* inst_ids */
        md_test_check_list_size(module->inst_ids, 1);
        md_test_validate_subtree_ref(md_ctx, module->inst_ids, "/" TEST_MODULE_PREFIX "B:inst-ids/inst-id", "B");
        /* op_data_subtrees */
        md_test_check_list_size(module->op_data_subtrees, 1);
        md_test_validate_subtree_ref(md_ctx, module->op_data_subtrees, "/" TEST_MODULE_PREFIX "B:op-data", "B");
        /* outside references */
        assert_non_null(module->ly_data);
        assert_non_null(module->ll_node);
        /* dependencies */
        md_test_validate_dependency(module->deps, "A", MD_DEP_IMPORT, true, inserted);
        md_test_validate_dependency(module->deps, "B", MD_DEP_NONE, false, inserted);
        md_test_validate_dependency(module->deps, "Bs1", MD_DEP_INCLUDE, true, inserted);
        md_test_validate_dependency(module->deps, "Bs2", MD_DEP_INCLUDE, true, inserted);
        md_test_validate_dependency(module->deps, "Bs3", MD_DEP_INCLUDE, true, inserted);
        md_test_validate_dependency(module->deps, "C", MD_DEP_NONE, false, inserted);
        md_test_validate_dependency(module->deps, "D@2016-06-10", MD_DEP_NONE, false, inserted);
        md_test_validate_dependency(module->deps, "D@2016-06-20", MD_DEP_EXTENSION, true, inserted);
        md_test_validate_dependency(module->deps, "Dcommon@2016-06-10", MD_DEP_NONE, false, inserted);
        md_test_validate_dependency(module->deps, "E@2016-06-11", MD_DEP_NONE, false, inserted);
        md_test_validate_dependency(module->deps, "E@2016-06-21", MD_DEP_NONE, false, inserted);
        md_test_validate_dependency(module->inv_deps, "A", MD_DEP_EXTENSION, true, inserted);
        md_test_validate_dependency(module->inv_deps, "B", MD_DEP_NONE, false, inserted);
        md_test_validate_dependency(module->inv_deps, "Bs1", MD_DEP_NONE, false, inserted);
        md_test_validate_dependency(module->inv_deps, "Bs2", MD_DEP_NONE, false, inserted);
        md_test_validate_dependency(module->inv_deps, "Bs3", MD_DEP_NONE, false, inserted);
        md_test_validate_dependency(module->inv_deps, "C", MD_DEP_NONE, false, inserted);
        md_test_validate_dependency(module->inv_deps, "D@2016-06-10", MD_DEP_NONE, false, inserted);
        md_test_validate_dependency(module->inv_deps, "D@2016-06-20", MD_DEP_IMPORT, true, inserted);
        md_test_validate_dependency(module->inv_deps, "Dcommon@2016-06-10", MD_DEP_NONE, false, inserted);
        md_test_validate_dependency(module->inv_deps, "E@2016-06-11", MD_DEP_NONE, false, inserted);
        md_test_validate_dependency(module->inv_deps, "E@2016-06-21", MD_DEP_IMPORT, false, inserted);
    } else {
        assert_int_equal(SR_ERR_NOT_FOUND, rc);
        assert_null(module);
    }

    /* validate submodule Bs1 */
    rc = md_get_module_info(md_ctx, TEST_SUBMODULE_PREFIX "Bs1", NULL, &module);
    if (inserted.B) {
        assert_int_equal(SR_ERR_OK, rc);
        assert_non_null(module);
        assert_string_equal(TEST_SUBMODULE_PREFIX "Bs1", module->name);
        assert_string_equal("", module->revision_date);
        assert_string_equal(TEST_SUBMODULE_PREFIX "Bs1", md_get_module_fullname(module));
        assert_string_equal("", module->prefix);
        assert_string_equal("", module->ns);
        assert_string_equal(md_submodule_B_sub1_filepath, module->filepath);
        assert_true(module->latest_revision);
        /* inst_ids */
        md_test_check_list_size(module->inst_ids, 0);
        /* op_data_subtrees */
        md_test_check_list_size(module->op_data_subtrees, 0);
        /* outside references */
        assert_non_null(module->ly_data);
        assert_non_null(module->ll_node);
        /* dependencies */
        md_test_check_list_size(module->deps, 0);
        md_test_check_list_size(module->inv_deps, 1);
        md_test_validate_dependency(module->inv_deps, "B", MD_DEP_INCLUDE, true, inserted);
    } else {
        assert_int_equal(SR_ERR_NOT_FOUND, rc);
        assert_null(module);
    }

    /* validate submodule Bs2 */
    rc = md_get_module_info(md_ctx, TEST_SUBMODULE_PREFIX "Bs2", NULL, &module);
    if (inserted.B) {
        assert_int_equal(SR_ERR_OK, rc);
        assert_non_null(module);
        assert_string_equal(TEST_SUBMODULE_PREFIX "Bs2", module->name);
        assert_string_equal("", module->revision_date);
        assert_string_equal(TEST_SUBMODULE_PREFIX "Bs2", md_get_module_fullname(module));
        assert_string_equal("", module->prefix);
        assert_string_equal("", module->ns);
        assert_string_equal(md_submodule_B_sub2_filepath, module->filepath);
        assert_true(module->latest_revision);
        /* inst_ids */
        md_test_check_list_size(module->inst_ids, 0);
        /* op_data_subtrees */
        md_test_check_list_size(module->op_data_subtrees, 0);
        /* outside references */
        assert_non_null(module->ly_data);
        assert_non_null(module->ll_node);
        /* dependencies */
        md_test_check_list_size(module->deps, 0);
        md_test_check_list_size(module->inv_deps, 1);
        md_test_validate_dependency(module->inv_deps, "B", MD_DEP_INCLUDE, true, inserted);
    } else {
        assert_int_equal(SR_ERR_NOT_FOUND, rc);
        assert_null(module);
    }

    /* validate submodule Bs3 */
    rc = md_get_module_info(md_ctx, TEST_SUBMODULE_PREFIX "Bs3", NULL, &module);
    if (inserted.B) {
        assert_int_equal(SR_ERR_OK, rc);
        assert_non_null(module);
        assert_string_equal(TEST_SUBMODULE_PREFIX "Bs3", module->name);
        assert_string_equal("", module->revision_date);
        assert_string_equal(TEST_SUBMODULE_PREFIX "Bs3", md_get_module_fullname(module));
        assert_string_equal("", module->prefix);
        assert_string_equal("", module->ns);
        assert_string_equal(md_submodule_B_sub3_filepath, module->filepath);
        assert_true(module->latest_revision);
        /* inst_ids */
        md_test_check_list_size(module->inst_ids, 0);
        /* op_data_subtrees */
        md_test_check_list_size(module->op_data_subtrees, 0);
        /* outside references */
        assert_non_null(module->ly_data);
        assert_non_null(module->ll_node);
        /* dependencies */
        md_test_check_list_size(module->deps, 0);
        md_test_check_list_size(module->inv_deps, 1);
        md_test_validate_dependency(module->inv_deps, "B", MD_DEP_INCLUDE, true, inserted);
    } else {
        assert_int_equal(SR_ERR_NOT_FOUND, rc);
        assert_null(module);
    }

    /* validate module C */
    rc = md_get_module_info(md_ctx, TEST_MODULE_PREFIX "C", NULL, &module);
    if (inserted.C) {
        assert_int_equal(SR_ERR_OK, rc);
        assert_non_null(module);
        assert_string_equal(TEST_MODULE_PREFIX "C", module->name);
        assert_string_equal("", module->revision_date);
        assert_string_equal(TEST_MODULE_PREFIX "C", md_get_module_fullname(module));
        assert_string_equal("C", module->prefix);
        assert_string_equal("urn:ietf:params:xml:ns:yang:C", module->ns);
        assert_string_equal(md_module_C_filepath, module->filepath);
        assert_true(module->latest_revision);
        /* inst_ids */
        md_test_check_list_size(module->inst_ids, 2);
        md_test_validate_subtree_ref(md_ctx, module->inst_ids, "/" TEST_MODULE_PREFIX "C:inst-id1", "C");
        md_test_validate_subtree_ref(md_ctx, module->inst_ids, "/" TEST_MODULE_PREFIX "C:inst-id2", "C");
        /* op_data_subtrees */
        md_test_check_list_size(module->op_data_subtrees, 1);
        md_test_validate_subtree_ref(md_ctx, module->op_data_subtrees, "/" TEST_MODULE_PREFIX "C:partly-op-data/nested-op-data", "C");
        /* outside references */
        assert_non_null(module->ly_data);
        assert_non_null(module->ll_node);
        /* dependencies */
        md_test_validate_dependency(module->deps, "A", MD_DEP_IMPORT, true, inserted);
        md_test_validate_dependency(module->deps, "B", MD_DEP_NONE, false, inserted);
        md_test_validate_dependency(module->deps, "Bs1", MD_DEP_NONE, false, inserted);
        md_test_validate_dependency(module->deps, "Bs2", MD_DEP_NONE, false, inserted);
        md_test_validate_dependency(module->deps, "Bs3", MD_DEP_NONE, false, inserted);
        md_test_validate_dependency(module->deps, "C", MD_DEP_NONE, false, inserted);
        md_test_validate_dependency(module->deps, "D@2016-06-10", MD_DEP_EXTENSION, true, inserted);
        md_test_validate_dependency(module->deps, "D@2016-06-20", MD_DEP_EXTENSION, true, inserted);
        md_test_validate_dependency(module->deps, "Dcommon@2016-06-10", MD_DEP_NONE, false, inserted);
        md_test_validate_dependency(module->deps, "E@2016-06-11", MD_DEP_NONE, false, inserted);
        md_test_validate_dependency(module->deps, "E@2016-06-21", MD_DEP_NONE, false, inserted);
        md_test_validate_dependency(module->inv_deps, "A", MD_DEP_EXTENSION, true, inserted);
        md_test_validate_dependency(module->inv_deps, "B", MD_DEP_NONE, false, inserted);
        md_test_validate_dependency(module->inv_deps, "Bs1", MD_DEP_NONE, false, inserted);
        md_test_validate_dependency(module->inv_deps, "Bs2", MD_DEP_NONE, false, inserted);
        md_test_validate_dependency(module->inv_deps, "Bs3", MD_DEP_NONE, false, inserted);
        md_test_validate_dependency(module->inv_deps, "C", MD_DEP_NONE, false, inserted);
        md_test_validate_dependency(module->inv_deps, "D@2016-06-10", MD_DEP_IMPORT, true, inserted);
        md_test_validate_dependency(module->inv_deps, "D@2016-06-20", MD_DEP_IMPORT, true, inserted);
        md_test_validate_dependency(module->inv_deps, "Dcommon@2016-06-10", MD_DEP_NONE, false, inserted);
        md_test_validate_dependency(module->inv_deps, "E@2016-06-11", MD_DEP_IMPORT, false, inserted);
        md_test_validate_dependency(module->inv_deps, "E@2016-06-21", MD_DEP_IMPORT, false, inserted);
    } else {
        assert_int_equal(SR_ERR_NOT_FOUND, rc);
        assert_null(module);
    }

    /* validate module D-rev1 */
    rc = md_get_module_info(md_ctx, TEST_MODULE_PREFIX "D", "2016-06-10", &module);
    if (inserted.D_rev1) {
        assert_int_equal(SR_ERR_OK, rc);
        assert_non_null(module);
        assert_string_equal(TEST_MODULE_PREFIX "D", module->name);
        assert_string_equal("2016-06-10", module->revision_date);
        assert_string_equal(TEST_MODULE_PREFIX "D@2016-06-10", md_get_module_fullname(module));
        assert_string_equal("D", module->prefix);
        assert_string_equal("urn:ietf:params:xml:ns:yang:D", module->ns);
        assert_string_equal(md_module_D_rev1_filepath, module->filepath);
        if (inserted.D_rev2) {
            assert_false(module->latest_revision);
        } else {
            assert_true(module->latest_revision);
        }
        /* inst_ids */
        md_test_check_list_size(module->inst_ids, 0);
        /* op_data_subtrees */
        md_test_check_list_size(module->op_data_subtrees, 0);
        /* outside references */
        assert_non_null(module->ly_data);
        assert_non_null(module->ll_node);
        /* dependencies */
        md_test_validate_dependency(module->deps, "A", MD_DEP_IMPORT, true, inserted);
        md_test_validate_dependency(module->deps, "B", MD_DEP_NONE, false, inserted);
        md_test_validate_dependency(module->deps, "Bs1", MD_DEP_NONE, false, inserted);
        md_test_validate_dependency(module->deps, "Bs2", MD_DEP_NONE, false, inserted);
        md_test_validate_dependency(module->deps, "Bs3", MD_DEP_NONE, false, inserted);
        md_test_validate_dependency(module->deps, "C", MD_DEP_IMPORT, true, inserted);
        md_test_validate_dependency(module->deps, "D@2016-06-10", MD_DEP_NONE, false, inserted);
        md_test_validate_dependency(module->deps, "D@2016-06-20", MD_DEP_NONE, false, inserted);
        md_test_validate_dependency(module->deps, "Dcommon@2016-06-10", MD_DEP_INCLUDE, true, inserted);
        md_test_validate_dependency(module->deps, "E@2016-06-11", MD_DEP_NONE, false, inserted);
        md_test_validate_dependency(module->deps, "E@2016-06-21", MD_DEP_NONE, false, inserted);
        md_test_validate_dependency(module->inv_deps, "A", MD_DEP_EXTENSION, true, inserted);
        md_test_validate_dependency(module->inv_deps, "B", MD_DEP_NONE, false, inserted);
        md_test_validate_dependency(module->inv_deps, "Bs1", MD_DEP_NONE, false, inserted);
        md_test_validate_dependency(module->inv_deps, "Bs2", MD_DEP_NONE, false, inserted);
        md_test_validate_dependency(module->inv_deps, "Bs3", MD_DEP_NONE, false, inserted);
        md_test_validate_dependency(module->inv_deps, "C", MD_DEP_EXTENSION, true, inserted);
        md_test_validate_dependency(module->inv_deps, "D@2016-06-10", MD_DEP_NONE, false, inserted);
        md_test_validate_dependency(module->inv_deps, "D@2016-06-20", MD_DEP_NONE, false, inserted);
        md_test_validate_dependency(module->inv_deps, "Dcommon@2016-06-10", MD_DEP_NONE, false, inserted);
        md_test_validate_dependency(module->inv_deps, "E@2016-06-11", MD_DEP_IMPORT, true, inserted);
        md_test_validate_dependency(module->inv_deps, "E@2016-06-21", MD_DEP_NONE, false, inserted);
    } else {
        assert_int_equal(SR_ERR_NOT_FOUND, rc);
        assert_null(module);
    }

    /* validate module D-rev2 */
    rc = md_get_module_info(md_ctx, TEST_MODULE_PREFIX "D", "2016-06-20", &module);
    if (inserted.D_rev2) {
        assert_int_equal(SR_ERR_OK, rc);
        assert_non_null(module);
        assert_string_equal(TEST_MODULE_PREFIX "D", module->name);
        assert_string_equal("2016-06-20", module->revision_date);
        assert_string_equal(TEST_MODULE_PREFIX "D@2016-06-20", md_get_module_fullname(module));
        assert_string_equal("D", module->prefix);
        assert_string_equal("urn:ietf:params:xml:ns:yang:D", module->ns);
        assert_string_equal(md_module_D_rev2_filepath, module->filepath);
        assert_true(module->latest_revision);
        /* inst_ids */
        md_test_check_list_size(module->inst_ids, 0);
        /* op_data_subtrees */
        md_test_check_list_size(module->op_data_subtrees, 0);
        /* outside references */
        assert_non_null(module->ly_data);
        assert_non_null(module->ll_node);
        /* dependencies */
        md_test_validate_dependency(module->deps, "A", MD_DEP_IMPORT, true, inserted);
        md_test_validate_dependency(module->deps, "B", MD_DEP_IMPORT, true, inserted);
        md_test_validate_dependency(module->deps, "Bs1", MD_DEP_NONE, false, inserted);
        md_test_validate_dependency(module->deps, "Bs2", MD_DEP_NONE, false, inserted);
        md_test_validate_dependency(module->deps, "Bs3", MD_DEP_NONE, false, inserted);
        md_test_validate_dependency(module->deps, "C", MD_DEP_IMPORT, true, inserted);
        md_test_validate_dependency(module->deps, "D@2016-06-10", MD_DEP_NONE, false, inserted);
        md_test_validate_dependency(module->deps, "D@2016-06-20", MD_DEP_NONE, false, inserted);
        md_test_validate_dependency(module->deps, "Dcommon@2016-06-10", MD_DEP_INCLUDE, true, inserted);
        md_test_validate_dependency(module->deps, "E@2016-06-11", MD_DEP_NONE, false, inserted);
        md_test_validate_dependency(module->deps, "E@2016-06-21", MD_DEP_NONE, false, inserted);
        md_test_validate_dependency(module->inv_deps, "A", MD_DEP_EXTENSION, false, inserted);
        md_test_validate_dependency(module->inv_deps, "B", MD_DEP_EXTENSION, true, inserted);
        md_test_validate_dependency(module->inv_deps, "Bs1", MD_DEP_NONE, false, inserted);
        md_test_validate_dependency(module->inv_deps, "Bs2", MD_DEP_NONE, false, inserted);
        md_test_validate_dependency(module->inv_deps, "Bs3", MD_DEP_NONE, false, inserted);
        md_test_validate_dependency(module->inv_deps, "C", MD_DEP_EXTENSION, true, inserted);
        md_test_validate_dependency(module->inv_deps, "D@2016-06-10", MD_DEP_NONE, false, inserted);
        md_test_validate_dependency(module->inv_deps, "D@2016-06-20", MD_DEP_NONE, false, inserted);
        md_test_validate_dependency(module->inv_deps, "Dcommon@2016-06-10", MD_DEP_NONE, false, inserted);
        md_test_validate_dependency(module->inv_deps, "E@2016-06-11", MD_DEP_NONE, false, inserted);
        md_test_validate_dependency(module->inv_deps, "E@2016-06-21", MD_DEP_IMPORT, true, inserted);
    } else {
        assert_int_equal(SR_ERR_NOT_FOUND, rc);
        assert_null(module);
    }

    /* validate submodule Dcommon */
    rc = md_get_module_info(md_ctx, TEST_SUBMODULE_PREFIX "Dcommon", NULL, &module);
    if (inserted.D_rev1 || inserted.D_rev2) {
        assert_int_equal(SR_ERR_OK, rc);
        assert_non_null(module);
        assert_string_equal(TEST_SUBMODULE_PREFIX "Dcommon", module->name);
        assert_string_equal("2016-06-10", module->revision_date);
        assert_string_equal(TEST_SUBMODULE_PREFIX "Dcommon@2016-06-10", md_get_module_fullname(module));
        assert_string_equal("", module->prefix);
        assert_string_equal("", module->ns);
        assert_string_equal(md_submodule_D_common_filepath, module->filepath);
        assert_true(module->latest_revision);
        /* inst_ids */
        md_test_check_list_size(module->inst_ids, 0);
        /* op_data_subtrees */
        md_test_check_list_size(module->op_data_subtrees, 0);
        /* outside references */
        assert_non_null(module->ly_data);
        assert_non_null(module->ll_node);
        /* dependencies */
        md_test_check_list_size(module->deps, 0);
        md_test_check_list_size(module->inv_deps, inserted.D_rev1 + inserted.D_rev2);
        md_test_validate_dependency(module->inv_deps, "D@2016-06-10", MD_DEP_INCLUDE, true, inserted);
        md_test_validate_dependency(module->inv_deps, "D@2016-06-20", MD_DEP_INCLUDE, true, inserted);
    } else {
        assert_int_equal(SR_ERR_NOT_FOUND, rc);
        assert_null(module);
    }

    /* validate module E-rev1 */
    rc = md_get_module_info(md_ctx, TEST_MODULE_PREFIX "E", "2016-06-11", &module);
    if (inserted.E_rev1) {
        assert_int_equal(SR_ERR_OK, rc);
        assert_non_null(module);
        assert_string_equal(TEST_MODULE_PREFIX "E", module->name);
        assert_string_equal("2016-06-11", module->revision_date);
        assert_string_equal(TEST_MODULE_PREFIX "E@2016-06-11", md_get_module_fullname(module));
        assert_string_equal("E", module->prefix);
        assert_string_equal("urn:ietf:params:xml:ns:yang:E", module->ns);
        assert_string_equal(md_module_E_rev1_filepath, module->filepath);
        if (inserted.E_rev2) {
            assert_false(module->latest_revision);
        } else {
            assert_true(module->latest_revision);
        }
        /* inst_ids */
        md_test_check_list_size(module->inst_ids, 1);
        md_test_validate_subtree_ref(md_ctx, module->inst_ids, "/" TEST_MODULE_PREFIX "E:inst-id-list/inst-id", "E@2016-06-11");
        /* op_data_subtrees */
        md_test_check_list_size(module->op_data_subtrees, 2);
        md_test_validate_subtree_ref(md_ctx, module->op_data_subtrees,
                "/" TEST_MODULE_PREFIX "E:partly-op-data/list-with-op-data", "E@2016-06-11");
        md_test_validate_subtree_ref(md_ctx, module->op_data_subtrees,
                "/" TEST_MODULE_PREFIX "E:partly-op-data/nested-op-data", "E@2016-06-11");
        /* outsiide references */
        assert_non_null(module->ly_data);
        assert_non_null(module->ll_node);
        /* dependencies */
        md_test_validate_dependency(module->deps, "A", MD_DEP_IMPORT, false, inserted);
        md_test_validate_dependency(module->deps, "B", MD_DEP_NONE, false, inserted);
        md_test_validate_dependency(module->deps, "Bs1", MD_DEP_NONE, false, inserted);
        md_test_validate_dependency(module->deps, "Bs2", MD_DEP_NONE, false, inserted);
        md_test_validate_dependency(module->deps, "Bs3", MD_DEP_NONE, false, inserted);
        md_test_validate_dependency(module->deps, "C", MD_DEP_IMPORT, false, inserted);
        md_test_validate_dependency(module->deps, "D@2016-06-10", MD_DEP_IMPORT, true, inserted);
        md_test_validate_dependency(module->deps, "D@2016-06-20", MD_DEP_NONE, false, inserted);
        md_test_validate_dependency(module->deps, "Dcommon@2016-06-10", MD_DEP_NONE, false, inserted);
        md_test_validate_dependency(module->deps, "E@2016-06-11", MD_DEP_NONE, false, inserted);
        md_test_validate_dependency(module->deps, "E@2016-06-21", MD_DEP_NONE, false, inserted);
        md_test_validate_dependency(module->inv_deps, "A", MD_DEP_NONE, false, inserted);
        md_test_validate_dependency(module->inv_deps, "B", MD_DEP_NONE, false, inserted);
        md_test_validate_dependency(module->inv_deps, "Bs1", MD_DEP_NONE, false, inserted);
        md_test_validate_dependency(module->inv_deps, "Bs2", MD_DEP_NONE, false, inserted);
        md_test_validate_dependency(module->inv_deps, "Bs3", MD_DEP_NONE, false, inserted);
        md_test_validate_dependency(module->inv_deps, "C", MD_DEP_NONE, false, inserted);
        md_test_validate_dependency(module->inv_deps, "D@2016-06-10", MD_DEP_NONE, false, inserted);
        md_test_validate_dependency(module->inv_deps, "D@2016-06-20", MD_DEP_NONE, false, inserted);
        md_test_validate_dependency(module->inv_deps, "Dcommon@2016-06-10", MD_DEP_NONE, false, inserted);
        md_test_validate_dependency(module->inv_deps, "E@2016-06-11", MD_DEP_NONE, false, inserted);
        md_test_validate_dependency(module->inv_deps, "E@2016-06-21", MD_DEP_NONE, false, inserted);
    } else {
        assert_int_equal(SR_ERR_NOT_FOUND, rc);
        assert_null(module);
    }

    /* validate module E-rev2 */
    rc = md_get_module_info(md_ctx, TEST_MODULE_PREFIX "E", "2016-06-21", &module);
    if (inserted.E_rev2) {
        assert_int_equal(SR_ERR_OK, rc);
        assert_non_null(module);
        assert_string_equal(TEST_MODULE_PREFIX "E", module->name);
        assert_string_equal("2016-06-21", module->revision_date);
        assert_string_equal(TEST_MODULE_PREFIX "E@2016-06-21", md_get_module_fullname(module));
        assert_string_equal("E", module->prefix);
        assert_string_equal("urn:ietf:params:xml:ns:yang:E", module->ns);
        assert_string_equal(md_module_E_rev2_filepath, module->filepath);
        assert_true(module->latest_revision);
        /* inst_ids */
        md_test_check_list_size(module->inst_ids, 1);
        md_test_validate_subtree_ref(md_ctx, module->inst_ids, "/" TEST_MODULE_PREFIX "E:inst-id-list/inst-id", "E@2016-06-21");
        /* op_data_subtrees */
        md_test_check_list_size(module->op_data_subtrees, 3);
        md_test_validate_subtree_ref(md_ctx, module->op_data_subtrees,
                "/" TEST_MODULE_PREFIX "E:partly-op-data/list-with-op-data", "E@2016-06-21");
        md_test_validate_subtree_ref(md_ctx, module->op_data_subtrees,
                "/" TEST_MODULE_PREFIX "E:partly-op-data/nested-op-data/nested-leaf1", "E@2016-06-21");
        md_test_validate_subtree_ref(md_ctx, module->op_data_subtrees,
                "/" TEST_MODULE_PREFIX "E:partly-op-data/nested-op-data/nested-leaf2", "E@2016-06-21");
        /* outside references */
        assert_non_null(module->ly_data);
        assert_non_null(module->ll_node);
        /* dependencies */
        md_test_validate_dependency(module->deps, "A", MD_DEP_IMPORT, false, inserted);
        md_test_validate_dependency(module->deps, "B", MD_DEP_IMPORT, false, inserted);
        md_test_validate_dependency(module->deps, "Bs1", MD_DEP_NONE, false, inserted);
        md_test_validate_dependency(module->deps, "Bs2", MD_DEP_NONE, false, inserted);
        md_test_validate_dependency(module->deps, "Bs3", MD_DEP_NONE, false, inserted);
        md_test_validate_dependency(module->deps, "C", MD_DEP_IMPORT, false, inserted);
        md_test_validate_dependency(module->deps, "D@2016-06-10", MD_DEP_NONE, false, inserted);
        md_test_validate_dependency(module->deps, "D@2016-06-20", MD_DEP_IMPORT, true, inserted);
        md_test_validate_dependency(module->deps, "Dcommon@2016-06-10", MD_DEP_NONE, false, inserted);
        md_test_validate_dependency(module->deps, "E@2016-06-11", MD_DEP_NONE, false, inserted);
        md_test_validate_dependency(module->deps, "E@2016-06-21", MD_DEP_NONE, false, inserted);
        md_test_validate_dependency(module->inv_deps, "A", MD_DEP_NONE, false, inserted);
        md_test_validate_dependency(module->inv_deps, "B", MD_DEP_NONE, false, inserted);
        md_test_validate_dependency(module->inv_deps, "Bs1", MD_DEP_NONE, false, inserted);
        md_test_validate_dependency(module->inv_deps, "Bs2", MD_DEP_NONE, false, inserted);
        md_test_validate_dependency(module->inv_deps, "Bs3", MD_DEP_NONE, false, inserted);
        md_test_validate_dependency(module->inv_deps, "C", MD_DEP_NONE, false, inserted);
        md_test_validate_dependency(module->inv_deps, "D@2016-06-10", MD_DEP_NONE, false, inserted);
        md_test_validate_dependency(module->inv_deps, "D@2016-06-20", MD_DEP_NONE, false, inserted);
        md_test_validate_dependency(module->inv_deps, "Dcommon@2016-06-10", MD_DEP_NONE, false, inserted);
        md_test_validate_dependency(module->inv_deps, "E@2016-06-11", MD_DEP_NONE, false, inserted);
        md_test_validate_dependency(module->inv_deps, "E@2016-06-21", MD_DEP_NONE, false, inserted);
     } else {
        assert_int_equal(SR_ERR_NOT_FOUND, rc);
        assert_null(module);
    }
}

/*
 * @brief Test md_insert_module().
 */
static void
md_test_insert_module(void **state)
{
    int rc;
    md_ctx_t *md_ctx = NULL;
    md_test_inserted_modules_t inserted;
    memset(&inserted, 0, sizeof inserted);

    /* initialize context */
    rc = md_init(TEST_SCHEMA_SEARCH_DIR, TEST_SCHEMA_SEARCH_DIR "internal/",
                 TEST_DATA_SEARCH_DIR "internal/", true, &md_ctx);
    assert_int_equal(SR_ERR_OK, rc);
    md_test_validate_context(md_ctx, inserted);

    /* insert module A */
    rc = md_insert_module(md_ctx, md_module_A_filepath);
    assert_int_equal(SR_ERR_OK, rc);
    inserted.A = true;
    md_test_validate_context(md_ctx, inserted);

    /* insert module B */
    rc = md_insert_module(md_ctx, md_module_B_filepath);
    assert_int_equal(SR_ERR_OK, rc);
    inserted.B = true;
    md_test_validate_context(md_ctx, inserted);

    /* insert module C */
    rc = md_insert_module(md_ctx, md_module_C_filepath);
    assert_int_equal(SR_ERR_OK, rc);
    inserted.C = true;
    md_test_validate_context(md_ctx, inserted);

    /* insert module E-rev1 (D-rev1 should get inserted automatically) */
    rc = md_insert_module(md_ctx, md_module_E_rev1_filepath);
    assert_int_equal(SR_ERR_OK, rc);
    inserted.D_rev1 = inserted.E_rev1 = true;
    md_test_validate_context(md_ctx, inserted);

    /* insert module E-rev2 (D-rev2 should get inserted automatically) */
    rc = md_insert_module(md_ctx, md_module_E_rev2_filepath);
    assert_int_equal(SR_ERR_OK, rc);
    inserted.D_rev2 = inserted.E_rev2 = true;
    md_test_validate_context(md_ctx, inserted);

    /* flush changes into the internal data file */
    rc = md_flush(md_ctx);
    assert_int_equal(SR_ERR_OK, rc);

    /* destroy context */
    md_destroy(md_ctx);

    /* reload dependencies from the file and re-test */
    rc = md_init(TEST_SCHEMA_SEARCH_DIR, TEST_SCHEMA_SEARCH_DIR "internal/",
                 TEST_DATA_SEARCH_DIR "internal/", false, &md_ctx);
    assert_int_equal(SR_ERR_OK, rc);
    md_test_validate_context(md_ctx, inserted);

    /* no write-lock this time */
    rc = md_flush(md_ctx);
    assert_int_equal(SR_ERR_INVAL_ARG, rc);

    /* destroy context for the final time */
    md_destroy(md_ctx);
}

/*
 * @brief Test md_remove_module().
 */
static void
md_test_remove_module(void **state)
{
    int rc;
    md_ctx_t *md_ctx = NULL;
    md_test_inserted_modules_t inserted;
    memset(&inserted, 1, sizeof inserted);

    /* initialize context */
    rc = md_init(TEST_SCHEMA_SEARCH_DIR, TEST_SCHEMA_SEARCH_DIR "internal/",
                 TEST_DATA_SEARCH_DIR "internal/", true, &md_ctx);
    assert_int_equal(SR_ERR_OK, rc);
    md_test_validate_context(md_ctx, inserted);

    /* there is no module named F */
    rc = md_remove_module(md_ctx, TEST_MODULE_PREFIX "F", NULL);
    assert_int_equal(SR_ERR_NOT_FOUND, rc);

    /* initialy only the module E can be removed (both rev1, rev2) */
    rc = md_remove_module(md_ctx, TEST_MODULE_PREFIX "A", NULL);
    assert_int_equal(SR_ERR_INVAL_ARG, rc);
    rc = md_remove_module(md_ctx, TEST_MODULE_PREFIX "B", NULL);
    assert_int_equal(SR_ERR_INVAL_ARG, rc);
    rc = md_remove_module(md_ctx, TEST_MODULE_PREFIX "C", NULL);
    assert_int_equal(SR_ERR_INVAL_ARG, rc);
    rc = md_remove_module(md_ctx, TEST_MODULE_PREFIX "D", "2016-06-10");
    assert_int_equal(SR_ERR_INVAL_ARG, rc);
    rc = md_remove_module(md_ctx, TEST_MODULE_PREFIX "D", "2016-06-20");
    assert_int_equal(SR_ERR_INVAL_ARG, rc);

    /* remove module E-rev2 */
    rc = md_remove_module(md_ctx, TEST_MODULE_PREFIX "E", "2016-06-21");
    assert_int_equal(SR_ERR_OK, rc);
    inserted.E_rev2 = false;
    md_test_validate_context(md_ctx, inserted);

    /* remove module D-rev2 */
    rc = md_remove_module(md_ctx, TEST_MODULE_PREFIX "D", "2016-06-20");
    assert_int_equal(SR_ERR_OK, rc);
    inserted.D_rev2 = false;
    md_test_validate_context(md_ctx, inserted);

    /* now there are no modules dependent on B, remove it */
    rc = md_remove_module(md_ctx, TEST_MODULE_PREFIX "B", ""); /*< try "" instead of NULL */
    assert_int_equal(SR_ERR_OK, rc);
    inserted.B = false;
    md_test_validate_context(md_ctx, inserted);

    /* still can't remove A, C, D-rev1 */
    rc = md_remove_module(md_ctx, TEST_MODULE_PREFIX "A", NULL);
    assert_int_equal(SR_ERR_INVAL_ARG, rc);
    rc = md_remove_module(md_ctx, TEST_MODULE_PREFIX "C", NULL);
    assert_int_equal(SR_ERR_INVAL_ARG, rc);
    rc = md_remove_module(md_ctx, TEST_MODULE_PREFIX "D", "2016-06-10");
    assert_int_equal(SR_ERR_INVAL_ARG, rc);

    /* B is not present anymore */
    rc = md_remove_module(md_ctx, TEST_MODULE_PREFIX "B", NULL);
    assert_int_equal(SR_ERR_NOT_FOUND, rc);

    /* remove module E-rev1 */
    rc = md_remove_module(md_ctx, TEST_MODULE_PREFIX "E", "2016-06-11");
    assert_int_equal(SR_ERR_OK, rc);
    inserted.E_rev1 = false;
    md_test_validate_context(md_ctx, inserted);

    /* remove module D-rev1 */
    rc = md_remove_module(md_ctx, TEST_MODULE_PREFIX "D", "2016-06-10");
    assert_int_equal(SR_ERR_OK, rc);
    inserted.D_rev1 = false;
    md_test_validate_context(md_ctx, inserted);

    /* remove module C */
    rc = md_remove_module(md_ctx, TEST_MODULE_PREFIX "C", NULL);
    assert_int_equal(SR_ERR_OK, rc);
    inserted.C = false;
    md_test_validate_context(md_ctx, inserted);

    /* finally remove module A */
    rc = md_remove_module(md_ctx, TEST_MODULE_PREFIX "A", NULL);
    assert_int_equal(SR_ERR_OK, rc);
    inserted.A = false;
    md_test_validate_context(md_ctx, inserted);

    /* flush changes into the internal data file */
    rc = md_flush(md_ctx);
    assert_int_equal(SR_ERR_OK, rc);

    /* destroy context */
    md_destroy(md_ctx);

    /* reload dependencies from the file and re-test */
    rc = md_init(TEST_SCHEMA_SEARCH_DIR, TEST_SCHEMA_SEARCH_DIR "internal/",
                 TEST_DATA_SEARCH_DIR "internal/", false, &md_ctx);
    assert_int_equal(SR_ERR_OK, rc);
    md_test_validate_context(md_ctx, inserted);

    /* no write-lock this time */
    rc = md_flush(md_ctx);
    assert_int_equal(SR_ERR_INVAL_ARG, rc);

    /* destroy context for the final time */
    md_destroy(md_ctx);
}

int main(){
    const struct CMUnitTest tests[] = {
            cmocka_unit_test(md_test_init_and_destroy),
            cmocka_unit_test(md_test_insert_module),
            cmocka_unit_test(md_test_remove_module),
    };

    return cmocka_run_group_tests(tests, md_tests_setup, md_tests_teardown);
}
<|MERGE_RESOLUTION|>--- conflicted
+++ resolved
@@ -285,22 +285,6 @@
 "      }\n"
 "    }\n"
 "  }";
-
-
-/**
-<<<<<<< HEAD
- * @brief Always get a new instance of libyang context, while the old one is released.
- */
-static struct ly_ctx *
-md_get_new_ly_ctx()
-{
-    static struct ly_ctx *ly_ctx = NULL;
-    if (NULL != ly_ctx) {
-        ly_ctx_destroy(ly_ctx, NULL);
-    }
-    ly_ctx = ly_ctx_new(TEST_SCHEMA_SEARCH_DIR);
-    return ly_ctx;
-}
 
 /**
  * @brief Print out all the imports/includes of a (sub)module.
@@ -354,9 +338,6 @@
 
 /**
  * @brief Construct a yang schema file for a module.
-=======
- * @brief Construct a yang schema file.
->>>>>>> efe3703b
  */
 static char *
 md_create_module_yang_schema(const char *name, const char *destpath, const char *body, ...)
