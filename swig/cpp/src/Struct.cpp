--- conflicted
+++ resolved
@@ -436,14 +436,8 @@
     if (ret != SR_ERR_OK)
         throw_exception(ret);
     _cnt = n;
-<<<<<<< HEAD
-    if (_deleter) {
-        _deleter->invalidate();
-        _deleter = S_Deleter(new Deleter(_vals, _cnt));
-    }
-=======
-    _deleter->update_vals_with_count(_vals, _cnt);
->>>>>>> af0e19f3
+    if (_deleter)
+        _deleter->update_vals_with_count(_vals, _cnt);
     return _vals;
 }
 
