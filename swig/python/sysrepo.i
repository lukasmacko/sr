--- conflicted
+++ resolved
@@ -294,16 +294,11 @@
 
     int dp_get_items(const char *xpath, sr_val_t **values, size_t *values_cnt, uint64_t request_id, const char *original_xpath, PyObject *private_ctx) {
         PyObject *arglist;
-<<<<<<< HEAD
-
+#if defined(SWIG_PYTHON_THREADS)
+        SWIG_Python_Thread_Block safety;
+#endif
         sysrepo::S_Vals s_out_vals = std::make_shared<sysrepo::Vals>(const_cast<sr_val_t const **>(values), values_cnt);
         sysrepo::Vals_Holder *out_vals = new sysrepo::Vals_Holder(s_out_vals);
-=======
-#if defined(SWIG_PYTHON_THREADS)
-        SWIG_Python_Thread_Block safety;
-#endif
-        sysrepo::Vals_Holder *out_vals =(sysrepo::Vals_Holder *)new sysrepo::Vals_Holder(values, values_cnt);
->>>>>>> 0ed3aa94
         std::shared_ptr<sysrepo::Vals_Holder> *shared_out_vals = out_vals ? new std::shared_ptr<sysrepo::Vals_Holder>(out_vals) : 0;
         PyObject *out = SWIG_NewPointerObj(SWIG_as_voidptr(shared_out_vals), SWIGTYPE_p_std__shared_ptrT_sysrepo__Vals_Holder_t, SWIG_POINTER_DISOWN);
 
