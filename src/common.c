--- conflicted
+++ resolved
@@ -4218,172 +4218,6 @@
     return err_info;
 }
 
-<<<<<<< HEAD
-=======
-void
-sr_lyd_anydata_free(struct lyd_node *any)
-{
-    sr_error_info_t *err_info = NULL;
-    struct lyd_node_anydata *t;
-    struct ly_ctx *ly_ctx;
-
-    assert(any->schema->nodetype & LYS_ANYDATA);
-    t = (struct lyd_node_anydata *)any;
-    ly_ctx = t->schema->module->ctx;
-
-    /* free any value */
-    switch (t->value_type) {
-    case LYD_ANYDATA_CONSTSTRING:
-    case LYD_ANYDATA_SXML:
-    case LYD_ANYDATA_JSON:
-        lydict_remove(ly_ctx, t->value.str);
-        break;
-    case LYD_ANYDATA_DATATREE:
-        lyd_free_withsiblings(t->value.tree);
-        break;
-    case LYD_ANYDATA_XML:
-        lyxml_free_withsiblings(ly_ctx, t->value.xml);
-        break;
-    case LYD_ANYDATA_LYB:
-        free(t->value.mem);
-        break;
-    case LYD_ANYDATA_STRING:
-    case LYD_ANYDATA_SXMLD:
-    case LYD_ANYDATA_JSOND:
-    case LYD_ANYDATA_LYBD:
-        /* dynamic strings are used only as input parameters */
-        SR_ERRINFO_INT(&err_info);
-        sr_errinfo_free(&err_info);
-    }
-    t->value.str = NULL;
-}
-
-sr_error_info_t *
-sr_lyd_anydata_copy(struct lyd_node *trg, const struct lyd_node *src)
-{
-    sr_error_info_t *err_info = NULL;
-    struct lyd_node_anydata *t;
-    const struct lyd_node_anydata *s;
-    struct ly_ctx *ly_ctx;
-    int len;
-
-    assert(trg->schema->nodetype & src->schema->nodetype & LYS_ANYDATA);
-    t = (struct lyd_node_anydata *)trg;
-    s = (const struct lyd_node_anydata *)src;
-    ly_ctx = t->schema->module->ctx;
-
-    /* free trg */
-    sr_lyd_anydata_free(trg);
-
-    /* copy src */
-    t->value_type = s->value_type;
-    switch (s->value_type) {
-    case LYD_ANYDATA_CONSTSTRING:
-    case LYD_ANYDATA_SXML:
-    case LYD_ANYDATA_JSON:
-        t->value.str = lydict_insert(ly_ctx, s->value.str, 0);
-        break;
-    case LYD_ANYDATA_DATATREE:
-        t->value.tree = lyd_dup_withsiblings(s->value.tree, LYD_DUP_OPT_RECURSIVE);
-        if (!t->value.tree) {
-            sr_errinfo_new_ly(&err_info, ly_ctx);
-            return err_info;
-        }
-        break;
-    case LYD_ANYDATA_XML:
-        t->value.xml = lyxml_dup(ly_ctx, s->value.xml);
-        if (!t->value.tree) {
-            sr_errinfo_new_ly(&err_info, ly_ctx);
-            return err_info;
-        }
-        break;
-    case LYD_ANYDATA_LYB:
-        len = lyd_lyb_data_length(s->value.mem);
-        t->value.mem = malloc(len);
-        if (!t->value.mem) {
-            SR_ERRINFO_MEM(&err_info);
-            return err_info;
-        }
-        memcpy(t->value.mem, s->value.mem, len);
-        break;
-    case LYD_ANYDATA_STRING:
-    case LYD_ANYDATA_SXMLD:
-    case LYD_ANYDATA_JSOND:
-    case LYD_ANYDATA_LYBD:
-        /* dynamic strings are used only as input parameters */
-        SR_ERRINFO_INT(&err_info);
-        return err_info;
-    }
-
-    return NULL;
-}
-
->>>>>>> 45b2756a
-sr_error_info_t *
-sr_ly_anydata_value_str(const struct lyd_node *any, char **value_str)
-{
-    sr_error_info_t *err_info = NULL;
-    const struct lyd_node_any *a;
-    struct lyd_node *tree = NULL;
-    const char *str = NULL;
-    int dynamic;
-
-    assert(any->schema->nodetype & LYS_ANYDATA);
-
-    a = (const struct lyd_node_any *)any;
-    if (!a->value.str) {
-        /* there is no value in the union */
-        return NULL;
-    }
-
-    *value_str = NULL;
-
-    switch (a->value_type) {
-    case LYD_ANYDATA_LYB:
-        /* parse into a data tree */
-        if (lyd_parse_data_mem(LYD_CTX(a), a->value.mem, LYD_LYB, LYD_PARSE_STRICT, 0, &tree)) {
-            sr_errinfo_new_ly(&err_info, LYD_CTX(a));
-            return err_info;
-        }
-        dynamic = 1;
-        break;
-    case LYD_ANYDATA_DATATREE:
-        tree = a->value.tree;
-        dynamic = 0;
-        break;
-    case LYD_ANYDATA_STRING:
-    case LYD_ANYDATA_XML:
-    case LYD_ANYDATA_JSON:
-        /* simply use this JSON even though it can easily get mixed with XML */
-        str = a->value.str;
-        dynamic = 0;
-        break;
-    }
-
-    if (tree) {
-        /* print into a string */
-        if (lyd_print_mem(value_str, tree, LYD_XML, LYD_PRINT_SHRINK | LYD_PRINT_WITHSIBLINGS)) {
-            sr_errinfo_new_ly(&err_info, a->schema->module->ctx);
-            goto cleanup;
-        }
-    } else {
-        assert(str);
-        *value_str = strdup(str);
-        if (!*value_str) {
-            SR_ERRINFO_MEM(&err_info);
-            goto cleanup;
-        }
-    }
-
-    /* success */
-
-cleanup:
-    if (dynamic) {
-        lyd_free_all(tree);
-    }
-    return err_info;
-}
-
 /*
  * Bob Jenkin's one-at-a-time hash
  * http://www.burtleburtle.net/bob/hash/doobs.html
@@ -4912,17 +4746,10 @@
     ly_mod = ly_ctx_get_module_implemented(conn->ly_ctx, mod_name);
     SR_CHECK_INT_RET(!ly_mod, err_info);
 
-<<<<<<< HEAD
-    /* add the module into mod_info and load its enabled running data */
+    /* just lock the module for now */
     ly_set_add(&mod_set, (void *)ly_mod, 0, NULL);
-    if ((err_info = sr_modinfo_add_modules(&mod_info, &mod_set, 0, SR_LOCK_WRITE, SR_MI_PERM_NO | SR_MI_DATA_CACHE,
-            sid, NULL, 0, SR_OPER_NO_STORED | SR_OPER_NO_SUBS))) {
-=======
-    /* just lock the module for now */
-    ly_set_add(&mod_set, (void *)ly_mod, 0);
     if ((err_info = sr_modinfo_add_modules(&mod_info, &mod_set, 0, SR_LOCK_WRITE, SR_MI_PERM_NO | SR_MI_DATA_NO,
             sid, NULL, 0, 0))) {
->>>>>>> 45b2756a
         goto cleanup;
     }
 
