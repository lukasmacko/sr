--- conflicted
+++ resolved
@@ -1042,39 +1042,9 @@
 }
 
 /**
-<<<<<<< HEAD
-=======
- * @brief Compare two unlinked Data tree.
- *
- * @param[in] new unlinked Data tree.
- * @param[in] old unlinked Data tree.
- * @param[out] data_changed is the result of a comparison. Value 1 if they are different, 0 if they are the same.
- * @return err_info, NULL on success.
- */
-static sr_error_info_t *
-sr_compare_data(struct lyd_node *new, struct lyd_node *old, int *data_changed)
-{
-    sr_error_info_t *err_info = NULL;
-    struct lyd_difflist *difflist;
-
-    if (!new && !old) {
-        *data_changed = 0;
-    } else if (!new && old) {
-        *data_changed = 1;
-    } else if (new && !old) {
-        *data_changed = 1;
-    } else if ((difflist = lyd_diff(new, old, LYD_DIFFOPT_WITHDEFAULTS))) {
-        *data_changed = difflist->type == LYD_DIFF_END ? 0 : 1;
-        lyd_free_diff(difflist);
-    } else {
-        SR_ERRINFO_INT(&err_info);
-    }
-
-    return err_info;
-}
-
-/**
  * @brief Learn whether any module in a set augments/deviates a specific module.
+ *
+ * It is expected the modules are from the same context.
  *
  * @param[in] mod Module that can be augmented/deviated.
  * @param[in] mod_set Set with modules possibly augmenting/deviating @p mod.
@@ -1084,48 +1054,31 @@
 sr_contains_dev_aug_module(const struct lys_module *ly_mod, struct ly_set *mod_set)
 {
     const struct lys_module *mod;
-    const struct lys_submodule *submod;
-    uint32_t k, i, j;
-
-    for (k = 0; k < mod_set->number; ++k) {
-        mod = mod_set->set.g[k];
+    uint32_t i;
+    LY_ARRAY_COUNT_TYPE u;
+
+    for (i = 0; i < mod_set->count; ++i) {
+        mod = mod_set->objs[i];
 
         /* deviations */
-        for (i = 0; i < mod->deviation_size; ++i) {
-            if (mod->deviation[i].orig_node && !strcmp(lys_node_module(mod->deviation[i].orig_node)->name, ly_mod->name)) {
+        LY_ARRAY_FOR(ly_mod->deviated_by, u) {
+            if (ly_mod->deviated_by[u] == mod) {
                 return 1;
             }
         }
 
         /* augments */
-        for (i = 0; i < mod->augment_size; ++i) {
-            if (!strcmp(lys_node_module(mod->augment[i].target)->name, ly_mod->name)) {
+        LY_ARRAY_FOR(ly_mod->augmented_by, u) {
+            if (ly_mod->augmented_by[u] == mod) {
                 return 1;
             }
         }
-
-        /* submodules */
-        for (j = 0; j < mod->inc_size; ++j) {
-            submod = mod->inc[j].submodule;
-            for (i = 0; i < submod->deviation_size; ++i) {
-                if (submod->deviation[i].orig_node &&
-                        !strcmp(lys_node_module(submod->deviation[i].orig_node)->name, ly_mod->name)) {
-                    return 1;
-                }
-            }
-            for (i = 0; i < submod->augment_size; ++i) {
-                if (!strcmp(lys_node_module(submod->augment[i].target)->name, ly_mod->name)) {
-                    return 1;
-                }
-            }
-        }
     }
 
     return 0;
 }
 
 /**
->>>>>>> 15127bd3
  * @brief Check that persistent (startup) module data can be loaded into updated context.
  * On success print the new updated LYB data.
  *
@@ -1148,15 +1101,10 @@
     int exists;
     LY_ERR lyrc;
 
-<<<<<<< HEAD
-    lyrc = ly_set_new(&set);
+    lyrc = ly_set_new(&mod_set);
     SR_CHECK_MEM_GOTO(lyrc, err_info, cleanup);
-=======
-    mod_set = ly_set_new();
-    SR_CHECK_MEM_GOTO(!mod_set, err_info, cleanup);
-    del_mod_set = ly_set_new();
-    SR_CHECK_MEM_GOTO(!del_mod_set, err_info, cleanup);
->>>>>>> 15127bd3
+    lyrc = ly_set_new(&del_mod_set);
+    SR_CHECK_MEM_GOTO(lyrc, err_info, cleanup);
 
     /* first build context without any scheduled changes */
     if ((err_info = sr_ly_ctx_new(&old_ctx))) {
@@ -1193,22 +1141,14 @@
             }
         }
 
-<<<<<<< HEAD
         /* remember this module from the new context */
-        ly_mod = ly_ctx_get_module_implemented(new_ctx, ly_mod->name);
-        if (ly_mod) {
-            ly_set_add(set, (void *)ly_mod, 1, NULL);
-        } /* else the module was removed */
-=======
-        ly_mod2 = ly_ctx_get_module(new_ctx, ly_mod->name, NULL, 1);
+        ly_mod2 = ly_ctx_get_module_implemented(new_ctx, ly_mod->name);
         if (ly_mod2) {
-            /* remember this module from the new context */
-            ly_set_add(mod_set, (void *)ly_mod2, LY_SET_OPT_USEASLIST);
+            ly_set_add(mod_set, (void *)ly_mod2, 1, NULL);
         } else {
             /* module was removed, remember it as well */
-            ly_set_add(del_mod_set, (void *)ly_mod, LY_SET_OPT_USEASLIST);
-        }
->>>>>>> 15127bd3
+            ly_set_add(del_mod_set, (void *)ly_mod, 1, NULL);
+        }
     }
 
     /* print the data of all the modules into JSON */
@@ -1248,11 +1188,7 @@
         }
 
         /* remember this module */
-<<<<<<< HEAD
-        ly_set_add(set, (void *)lyd_owner_module(mod_data), 1, NULL);
-=======
-        ly_set_add(mod_set, (void *)lyd_node_module(mod_data), LY_SET_OPT_USEASLIST);
->>>>>>> 15127bd3
+        ly_set_add(mod_set, (void *)lyd_owner_module(mod_data), 1, NULL);
 
         /* link to the new startup/running data */
         if (!new_start_data) {
@@ -1278,23 +1214,18 @@
         goto cleanup;
     }
 
-    /* Print all modules data with the updated module context if the new data is different from the old ones.
-     * Then free them, no longer needed.
+    /* print all modules data with the updated module context if the new data is different from the old ones,
+     * then free them, no longer needed
      */
-<<<<<<< HEAD
-    for (idx = 0; idx < set->count; ++idx) {
+    for (idx = 0; idx < mod_set->count; ++idx) {
         LY_ERR lyrc;
-
-        ly_mod = set->objs[idx];
-=======
-    for (idx = 0; idx < mod_set->number; ++idx) {
-        int ctx_changed, data_changed = 0;
-        ly_mod = (struct lys_module *)mod_set->set.g[idx];
+        int ctx_changed;
+
+        ly_mod = mod_set->objs[idx];
 
         /* check whether a removed module was not augmenting/deviating this module,
          * if it was, we must always write the data because their metadata changed */
-        ctx_changed = sr_contains_dev_aug_module(ly_mod, del_mod_set);
->>>>>>> 15127bd3
+        ctx_changed = sr_contains_dev_aug_module(ly_ctx_get_module_implemented(old_ctx, ly_mod->name), del_mod_set);
 
         /* startup data */
         lyd_free_siblings(new_mod_data);
@@ -1302,8 +1233,11 @@
         new_mod_data = sr_module_data_unlink(&new_start_data, ly_mod);
         old_mod_data = sr_module_data_unlink(&old_start_data, ly_mod);
 
-<<<<<<< HEAD
-        lyrc = lyd_compare_siblings(new_mod_data, old_mod_data, LYD_COMPARE_FULL_RECURSION | LYD_COMPARE_DEFAULTS);
+        if (ctx_changed) {
+            lyrc = LY_ENOT;
+        } else {
+            lyrc = lyd_compare_siblings(new_mod_data, old_mod_data, LYD_COMPARE_FULL_RECURSION | LYD_COMPARE_DEFAULTS);
+        }
         if (lyrc && (lyrc != LY_ENOT)) {
             sr_errinfo_new_ly(&err_info, new_ctx);
             goto cleanup;
@@ -1311,15 +1245,6 @@
         if ((lyrc == LY_ENOT) && (err_info = sr_module_file_data_set(ly_mod->name, SR_DS_STARTUP, new_mod_data, O_CREAT,
                 SR_FILE_PERM))) {
             goto cleanup;
-=======
-        if (!ctx_changed && (err_info = sr_compare_data(new_mod_data, old_mod_data, &data_changed))) {
-            goto cleanup;
-        }
-        if (ctx_changed || data_changed) {
-            if ((err_info = sr_module_file_data_set(ly_mod->name, SR_DS_STARTUP, new_mod_data, O_CREAT, SR_FILE_PERM))) {
-                goto cleanup;
-            }
->>>>>>> 15127bd3
         }
 
         /* running data */
@@ -1328,8 +1253,11 @@
         new_mod_data = sr_module_data_unlink(&new_start_data, ly_mod);
         old_mod_data = sr_module_data_unlink(&old_start_data, ly_mod);
 
-<<<<<<< HEAD
-        lyrc = lyd_compare_siblings(new_mod_data, old_mod_data, LYD_COMPARE_FULL_RECURSION | LYD_COMPARE_DEFAULTS);
+        if (ctx_changed) {
+            lyrc = LY_ENOT;
+        } else {
+            lyrc = lyd_compare_siblings(new_mod_data, old_mod_data, LYD_COMPARE_FULL_RECURSION | LYD_COMPARE_DEFAULTS);
+        }
         if (lyrc && (lyrc != LY_ENOT)) {
             sr_errinfo_new_ly(&err_info, new_ctx);
             goto cleanup;
@@ -1337,23 +1265,14 @@
         if ((lyrc == LY_ENOT) && (err_info = sr_module_file_data_set(ly_mod->name, SR_DS_RUNNING, new_mod_data, O_CREAT,
                 SR_FILE_PERM))) {
             goto cleanup;
-=======
-        if (!ctx_changed && (err_info = sr_compare_data(new_mod_data, old_mod_data, &data_changed))) {
-            goto cleanup;
-        }
-        if (ctx_changed || data_changed) {
-            if ((err_info = sr_module_file_data_set(ly_mod->name, SR_DS_RUNNING, new_mod_data, O_CREAT, SR_FILE_PERM))) {
-                goto cleanup;
-            }
->>>>>>> 15127bd3
         }
     }
 
     /* success */
 
 cleanup:
-<<<<<<< HEAD
-    ly_set_free(set, NULL);
+    ly_set_free(mod_set, NULL);
+    ly_set_free(del_mod_set, NULL);
     ly_set_free(startup_set, NULL);
     lyd_free_siblings(old_start_data);
     lyd_free_siblings(new_start_data);
@@ -1361,17 +1280,6 @@
     lyd_free_siblings(new_run_data);
     lyd_free_siblings(new_mod_data);
     lyd_free_siblings(old_mod_data);
-=======
-    ly_set_free(mod_set);
-    ly_set_free(del_mod_set);
-    ly_set_free(startup_set);
-    lyd_free_withsiblings(old_start_data);
-    lyd_free_withsiblings(new_start_data);
-    lyd_free_withsiblings(old_run_data);
-    lyd_free_withsiblings(new_run_data);
-    lyd_free_withsiblings(new_mod_data);
-    lyd_free_withsiblings(old_mod_data);
->>>>>>> 15127bd3
     free(start_data_json);
     free(run_data_json);
     ly_ctx_destroy(old_ctx, NULL);
