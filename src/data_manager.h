--- conflicted
+++ resolved
@@ -191,14 +191,10 @@
     size_t err_cnt;             /**< number of errors from verifiers */
     sr_list_t *err_subs_xpaths; /**< subscriptions that returned an error */
     bool disabled_config_change;/**< flag whether config change notification are disabled */
-<<<<<<< HEAD
-    sr_btree_t *difflists;        /**< binary tree of diff-lists for each modified module */
+    sr_btree_t *difflists;      /**< binary tree of diff-lists for each modified module */
     bool nacm_edited;           /**< flag whether the running NACM configuration was edited. */
-=======
-    sr_btree_t *difflists;      /**< binary tree of diff-lists for each modified module */
     bool in_btree;              /**< set to tree if the context was inserted into btree */
     bool should_be_removed;     /**< flag denoting whether c_ctx can be removed from btree */
->>>>>>> 51d2ba60
 } dm_commit_context_t;
 
 /**
