/**
 * @file sysrepo.c
 * @author Michal Vasko <mvasko@cesnet.cz>
 * @brief sysrepo API routines
 *
 * @copyright
 * Copyright 2018 Deutsche Telekom AG.
 * Copyright 2018 - 2019 CESNET, z.s.p.o.
 *
 * Licensed under the Apache License, Version 2.0 (the "License");
 * you may not use this file except in compliance with the License.
 * You may obtain a copy of the License at
 *
 *    http://www.apache.org/licenses/LICENSE-2.0
 *
 * Unless required by applicable law or agreed to in writing, software
 * distributed under the License is distributed on an "AS IS" BASIS,
 * WITHOUT WARRANTIES OR CONDITIONS OF ANY KIND, either express or implied.
 * See the License for the specific language governing permissions and
 * limitations under the License.
 */
#include "common.h"

#include <assert.h>
#include <errno.h>
#include <fcntl.h>
#include <inttypes.h>
#include <pthread.h>
#include <stdint.h>
#include <stdio.h>
#include <stdlib.h>
#include <string.h>
#include <sys/mman.h>
#include <sys/stat.h>
#include <sys/types.h>
#include <time.h>
#include <unistd.h>

#include <libyang/libyang.h>

static sr_error_info_t *sr_session_notif_buf_stop(sr_session_ctx_t *session);
static sr_error_info_t *_sr_session_stop(sr_session_ctx_t *session);
static sr_error_info_t *_sr_unsubscribe(sr_subscription_ctx_t *subscription);

/**
 * @brief Allocate a new connection structure.
 *
 * @param[in] opts Connection options.
 * @param[out] conn_p Allocated connection.
 * @return err_info, NULL on success.
 */
static sr_error_info_t *
sr_conn_new(const sr_conn_options_t opts, sr_conn_ctx_t **conn_p)
{
    sr_conn_ctx_t *conn;
    sr_error_info_t *err_info = NULL;

    conn = calloc(1, sizeof *conn);
    SR_CHECK_MEM_RET(!conn, err_info);

    if ((err_info = sr_shmmain_ly_ctx_init(&conn->ly_ctx))) {
        goto error1;
    }

    conn->opts = opts;

    if ((err_info = sr_mutex_init(&conn->ptr_lock, 0))) {
        goto error2;
    }

    if ((err_info = sr_shmmain_createlock_open(&conn->main_create_lock))) {
        goto error3;
    }

    if ((err_info = sr_rwlock_init(&conn->ext_remap_lock, 0))) {
        goto error4;
    }

    conn->main_shm.fd = -1;
    conn->ext_shm.fd = -1;

    if ((conn->opts & SR_CONN_CACHE_RUNNING) && (err_info = sr_rwlock_init(&conn->mod_cache.lock, 0))) {
        goto error5;
    }

    *conn_p = conn;
    return NULL;

error5:
    sr_rwlock_destroy(&conn->ext_remap_lock);
error4:
    close(conn->main_create_lock);
error3:
    pthread_mutex_destroy(&conn->ptr_lock);
error2:
    ly_ctx_destroy(conn->ly_ctx, NULL);
error1:
    free(conn);
    return err_info;
}

/**
 * @brief Free a connection structure.
 *
 * @param[in] conn Connection to free.
 */
static void
sr_conn_free(sr_conn_ctx_t *conn)
{
    if (conn) {
        /* free cache before context */
        if (conn->opts & SR_CONN_CACHE_RUNNING) {
            sr_rwlock_destroy(&conn->mod_cache.lock);
            lyd_free_all(conn->mod_cache.data);
            free(conn->mod_cache.mods);
        }

        ly_ctx_destroy(conn->ly_ctx, NULL);
        pthread_mutex_destroy(&conn->ptr_lock);
        if (conn->main_create_lock > -1) {
            close(conn->main_create_lock);
        }
        sr_rwlock_destroy(&conn->ext_remap_lock);
        sr_shm_clear(&conn->main_shm);
        sr_shm_clear(&conn->ext_shm);

        free(conn);
    }
}

API int
sr_connect(const sr_conn_options_t opts, sr_conn_ctx_t **conn_p)
{
    sr_error_info_t *err_info = NULL;
    sr_conn_ctx_t *conn = NULL;
    struct lyd_node *sr_mods = NULL;
    int created = 0, changed;
    sr_main_shm_t *main_shm;
    sr_ext_hole_t *hole;

    SR_CHECK_ARG_APIRET(!conn_p, NULL, err_info);

    /* check that all required directories exist */
    if ((err_info = sr_shmmain_check_dirs())) {
        goto cleanup;
    }

    /* create basic connection structure */
    if ((err_info = sr_conn_new(opts, &conn))) {
        goto cleanup;
    }

    /* CREATE LOCK */
    if ((err_info = sr_shmmain_createlock(conn->main_create_lock))) {
        goto cleanup;
    }

    /* open the main SHM */
    if ((err_info = sr_shmmain_main_open(&conn->main_shm, &created))) {
        goto cleanup_unlock;
    }

    /* open the ext SHM */
    if ((err_info = sr_shmmain_ext_open(&conn->ext_shm, created))) {
        goto cleanup_unlock;
    }

    main_shm = SR_CONN_MAIN_SHM(conn);

    /* allocate next unique Connection ID */
    conn->cid = ATOMIC_INC_RELAXED(main_shm->new_sr_cid);

    /* update connection context based on stored lydmods data */
    if ((err_info = sr_lydmods_conn_ctx_update(main_shm, &conn->ly_ctx, created || !(opts & SR_CONN_NO_SCHED_CHANGES),
            opts & SR_CONN_ERR_ON_SCHED_FAIL, &changed))) {
        goto cleanup_unlock;
    }

    if (changed || created) {
        /* recover anything left in ext SHM */
        sr_shmext_recover_subs_all(conn);

        /* clear all main SHM modules (if main SHM was just created, there aren't any anyway) */
        if ((err_info = sr_shm_remap(&conn->main_shm, sizeof(sr_main_shm_t)))) {
            goto cleanup_unlock;
        }
        main_shm = SR_CONN_MAIN_SHM(conn);
        main_shm->mod_count = 0;

        /* add all the modules in lydmods data into main SHM */
        if ((err_info = sr_lydmods_parse(conn->ly_ctx, &sr_mods))) {
            goto cleanup_unlock;
        }
        if ((err_info = sr_shmmain_store_modules(conn, lyd_child(sr_mods)))) {
            goto cleanup_unlock;
        }

        assert((conn->ext_shm.size == SR_SHM_SIZE(sizeof(sr_ext_shm_t))) || sr_ext_hole_next(NULL, SR_CONN_EXT_SHM(conn)));
        if ((hole = sr_ext_hole_next(NULL, SR_CONN_EXT_SHM(conn)))) {
            /* there is something in ext SHM, is it only a single memory hole? */
            if (conn->ext_shm.size != SR_SHM_SIZE(sizeof(sr_ext_shm_t)) + hole->size) {
                /* no, this should never happen */
                SR_ERRINFO_INT(&err_info);
            }

            /* clear ext SHM */
            if ((err_info = sr_shm_remap(&conn->ext_shm, SR_SHM_SIZE(sizeof(sr_ext_shm_t))))) {
                goto cleanup_unlock;
            }
            SR_CONN_EXT_SHM(conn)->first_hole_off = 0;
        }

        /* copy full datastore from <startup> to <running> */
        if ((err_info = sr_shmmain_files_startup2running(SR_CONN_MAIN_SHM(conn), created))) {
            goto cleanup_unlock;
        }

        /* check data file existence and owner/permissions of all installed modules */
        if ((err_info = sr_shmmain_check_data_files(SR_CONN_MAIN_SHM(conn)))) {
            goto cleanup_unlock;
        }
    }

    /* track our connections */
    if ((err_info = sr_shmmain_conn_list_add(conn->cid))) {
        goto cleanup_unlock;
    }

    SR_LOG_INF("Connection %" PRIu32 " created.", conn->cid);

cleanup_unlock:
    /* CREATE UNLOCK */
    sr_shmmain_createunlock(conn->main_create_lock);

cleanup:
    lyd_free_all(sr_mods);
    if (err_info) {
        sr_conn_free(conn);
        if (created) {
            /* remove any created SHM so it is not considered properly created */
            sr_error_info_t *tmp_err = NULL;
            char *shm_name = NULL;
            if ((tmp_err = sr_path_main_shm(&shm_name))) {
                sr_errinfo_merge(&err_info, tmp_err);
            } else {
                unlink(shm_name);
                free(shm_name);
            }
            if ((tmp_err = sr_path_ext_shm(&shm_name))) {
                sr_errinfo_merge(&err_info, tmp_err);
            } else {
                unlink(shm_name);
                free(shm_name);
            }
        }
    } else {
        *conn_p = conn;
    }
    return sr_api_ret(NULL, err_info);
}

API int
sr_disconnect(sr_conn_ctx_t *conn)
{
    sr_error_info_t *err_info = NULL, *tmp_err;
    uint32_t i;

    if (!conn) {
        return sr_api_ret(NULL, NULL);
    }

    /* stop all session notification buffer threads, they use read lock so they need conn state in SHM */
    for (i = 0; i < conn->session_count; ++i) {
        tmp_err = sr_session_notif_buf_stop(conn->sessions[i]);
        sr_errinfo_merge(&err_info, tmp_err);
    }

    /* stop all subscriptions */
    for (i = 0; i < conn->session_count; ++i) {
        while (conn->sessions[i]->subscription_count && conn->sessions[i]->subscriptions[0]) {
            tmp_err = _sr_unsubscribe(conn->sessions[i]->subscriptions[0]);
            sr_errinfo_merge(&err_info, tmp_err);
        }
    }

    /* stop all the sessions */
    while (conn->session_count) {
        tmp_err = _sr_session_stop(conn->sessions[0]);
        sr_errinfo_merge(&err_info, tmp_err);
    }

    /* free any stored operational data */
    tmp_err = sr_shmmod_oper_stored_del_conn(conn, conn->cid);
    sr_errinfo_merge(&err_info, tmp_err);

    /* stop tracking this connection */
    tmp_err = sr_shmmain_conn_list_del(conn->cid);
    sr_errinfo_merge(&err_info, tmp_err);

    /* free attributes */
    sr_conn_free(conn);

    return sr_api_ret(NULL, err_info);
}

API int
sr_connection_count(uint32_t *conn_count)
{
    sr_error_info_t *err_info = NULL;

    SR_CHECK_ARG_APIRET(!conn_count, NULL, err_info);

    if ((err_info = sr_conn_info(NULL, NULL, conn_count, NULL, NULL))) {
        return sr_api_ret(NULL, err_info);
    }

    return sr_api_ret(NULL, NULL);
}

API const struct ly_ctx *
sr_get_context(sr_conn_ctx_t *conn)
{
    if (!conn) {
        return NULL;
    }

    return conn->ly_ctx;
}

API void
sr_set_diff_check_callback(sr_conn_ctx_t *conn, sr_diff_check_cb callback)
{
    sr_error_info_t *err_info = NULL;

    if (!conn) {
        return;
    }

    if (geteuid() != SR_SU_UID) {
        /* not the superuser */
        sr_errinfo_new(&err_info, SR_ERR_UNAUTHORIZED, NULL, "Superuser access required.");
        sr_errinfo_free(&err_info);
        return;
    }

    conn->diff_check_cb = callback;
}

sr_error_info_t *
_sr_session_start(sr_conn_ctx_t *conn, const sr_datastore_t datastore, sr_sub_event_t event, uint32_t ev_sid,
        uint32_t ev_ncid, const char *ev_user, sr_session_ctx_t **session)
{
    sr_error_info_t *err_info = NULL;
    uid_t uid;

    assert(conn && session);
    assert((event != SR_SUB_EV_SUCCESS) && (event != SR_SUB_EV_ERROR));

    *session = calloc(1, sizeof **session);
    if (!*session) {
        SR_ERRINFO_MEM(&err_info);
        return err_info;
    }

    /* use new SR session ID and increment it (no lock needed, we are just reading and main SHM is never remapped) */
    (*session)->sid.sr = ATOMIC_INC_RELAXED(SR_CONN_MAIN_SHM(conn)->new_sr_sid);
    if ((*session)->sid.sr == (uint32_t)(ATOMIC_T_MAX - 1)) {
        /* the value in the main SHM is actually ATOMIC_T_MAX and calling another INC would cause an overflow */
        ATOMIC_STORE_RELAXED(SR_CONN_MAIN_SHM(conn)->new_sr_sid, 1);
    }

    /* remember current real process owner */
    uid = getuid();
    if ((err_info = sr_get_pwd(&uid, &(*session)->sid.user))) {
        goto error;
    }

    /* add the session into conn */
    if ((err_info = sr_ptr_add(&conn->ptr_lock, (void ***)&conn->sessions, &conn->session_count, *session))) {
        goto error;
    }

    (*session)->conn = conn;
    (*session)->ds = datastore;
    (*session)->ev = event;
    (*session)->ev_sid.sr = ev_sid;
    (*session)->ev_sid.nc = ev_ncid;
    if (ev_user) {
        (*session)->ev_sid.user = strdup(ev_user);
        SR_CHECK_MEM_GOTO(!(*session)->ev_sid.user, err_info, error);
    }
    if ((err_info = sr_mutex_init(&(*session)->ptr_lock, 0))) {
        goto error;
    }
    if ((err_info = sr_rwlock_init(&(*session)->notif_buf.lock, 0))) {
        goto error;
    }

    if (!event) {
        SR_LOG_INF("Session %u (user \"%s\", CID %" PRIu32 ") created.", (*session)->sid.sr, (*session)->sid.user,
                conn->cid);
    }

    return NULL;

error:
    free((*session)->sid.user);
    free((*session)->ev_sid.user);
    free(*session);
    *session = NULL;
    return err_info;
}

API int
sr_session_start(sr_conn_ctx_t *conn, const sr_datastore_t datastore, sr_session_ctx_t **session)
{
    sr_error_info_t *err_info = NULL;

    SR_CHECK_ARG_APIRET(!conn || !session, NULL, err_info);

    err_info = _sr_session_start(conn, datastore, SR_SUB_EV_NONE, 0, 0, NULL, session);
    return sr_api_ret(NULL, err_info);
}

/**
 * @brief Stop session notif buffering thread.
 *
 * @param[in] session Session whose notif buf to stop.
 * @return err_info, NULL on success.
 */
static sr_error_info_t *
sr_session_notif_buf_stop(sr_session_ctx_t *session)
{
    sr_error_info_t *err_info = NULL;
    struct timespec timeout_ts;
    int ret;

    if (!session->notif_buf.tid) {
        return NULL;
    }

    /* signal the thread to terminate */
    ATOMIC_STORE_RELAXED(session->notif_buf.thread_running, 0);

    /* wake up the thread */
    sr_time_get(&timeout_ts, SR_NOTIF_BUF_LOCK_TIMEOUT);

    /* MUTEX LOCK */
    ret = pthread_mutex_timedlock(&session->notif_buf.lock.mutex, &timeout_ts);
    if (ret) {
        SR_ERRINFO_LOCK(&err_info, __func__, ret);
        return err_info;
    }

    pthread_cond_broadcast(&session->notif_buf.lock.cond);

    /* MUTEX UNLOCK */
    pthread_mutex_unlock(&session->notif_buf.lock.mutex);

    /* join the thread, it will make sure all the buffered notifications are stored */
    ret = pthread_join(session->notif_buf.tid, NULL);
    if (ret) {
        sr_errinfo_new(&err_info, SR_ERR_SYS, NULL, "Joining the notification buffer thread failed (%s).", strerror(ret));
        return err_info;
    }

    session->notif_buf.tid = 0;
    assert(!session->notif_buf.first);

    return NULL;
}

/**
 * @brief Unlocked stop (free) a session.
 *
 * @param[in] session Session to stop.
 * @return err_info, NULL on success.
 */
static sr_error_info_t *
_sr_session_stop(sr_session_ctx_t *session)
{
    sr_error_info_t *err_info = NULL, *tmp_err;
    uint32_t i;

    /* subscriptions need to be freed before, with a WRITE lock */
    assert(!session->subscription_count && !session->subscriptions);

    /* remove ourselves from conn sessions */
    tmp_err = sr_ptr_del(&session->conn->ptr_lock, (void ***)&session->conn->sessions, &session->conn->session_count, session);
    sr_errinfo_merge(&err_info, tmp_err);

    /* release any held locks */
    sr_shmmod_release_locks(session->conn, session->sid);

    /* stop notification buffering thread */
    sr_session_notif_buf_stop(session);

    /* free attributes */
    free(session->sid.user);
    free(session->ev_sid.user);
    for (i = 0; i < SR_DS_COUNT; ++i) {
<<<<<<< HEAD
        lyd_free_all(session->dt[i].edit);
=======
        lyd_free_withsiblings(session->dt[i].edit);
        lyd_free_withsiblings(session->dt[i].diff);
>>>>>>> f7ede1aa
    }
    sr_errinfo_free(&session->err_info);
    pthread_mutex_destroy(&session->ptr_lock);
    sr_rwlock_destroy(&session->notif_buf.lock);
    free(session);

    return err_info;
}

API int
sr_session_stop(sr_session_ctx_t *session)
{
    sr_error_info_t *err_info = NULL, *tmp_err;

    if (!session) {
        return sr_api_ret(NULL, NULL);
    }

    /* stop all subscriptions of this session */
    while (session->subscription_count) {
        tmp_err = sr_subs_session_del(session, SR_LOCK_NONE, session->subscriptions[0]);
        sr_errinfo_merge(&err_info, tmp_err);
    }

    /* free the session itself */
    tmp_err = _sr_session_stop(session);
    sr_errinfo_merge(&err_info, tmp_err);

    return sr_api_ret(NULL, err_info);
}

API int
sr_session_notif_buffer(sr_session_ctx_t *session)
{
    sr_error_info_t *err_info = NULL;
    int ret;

    if (!session || session->notif_buf.tid) {
        return sr_api_ret(NULL, NULL);
    }

    /* it could not be running */
    ret = ATOMIC_INC_RELAXED(session->notif_buf.thread_running);
    assert(!ret);

    /* start the buffering thread */
    ret = pthread_create(&session->notif_buf.tid, NULL, sr_notif_buf_thread, session);
    if (ret) {
        sr_errinfo_new(&err_info, SR_ERR_INTERNAL, NULL, "Creating a new thread failed (%s).", strerror(ret));
        ATOMIC_STORE_RELAXED(session->notif_buf.thread_running, 0);
        return sr_api_ret(session, err_info);
    }

    return sr_api_ret(NULL, NULL);
}

API int
sr_session_switch_ds(sr_session_ctx_t *session, sr_datastore_t ds)
{
    sr_error_info_t *err_info = NULL;

    SR_CHECK_ARG_APIRET(!session, session, err_info);

    session->ds = ds;
    return sr_api_ret(session, err_info);
}

API sr_datastore_t
sr_session_get_ds(sr_session_ctx_t *session)
{
    if (!session) {
        return 0;
    }

    return session->ds;
}

API int
sr_get_error(sr_session_ctx_t *session, const sr_error_info_t **error_info)
{
    sr_error_info_t *err_info = NULL;

    SR_CHECK_ARG_APIRET(!session || !error_info, session, err_info);

    *error_info = session->err_info;

    /* do not modify session errors */
    return SR_ERR_OK;
}

API int
sr_set_error(sr_session_ctx_t *session, const char *path, const char *format, ...)
{
    sr_error_info_t *err_info = NULL;
    va_list vargs;

    SR_CHECK_ARG_APIRET(!session || ((session->ev != SR_SUB_EV_CHANGE) && (session->ev != SR_SUB_EV_UPDATE) &&
            (session->ev != SR_SUB_EV_OPER) && (session->ev != SR_SUB_EV_RPC)) || !format, session, err_info);

    va_start(vargs, format);
    sr_errinfo_add(&err_info, SR_ERR_OK, path, format, &vargs);
    va_end(vargs);

    /* set the error and return its return code (SR_ERR_OK) */
    return sr_api_ret(session, err_info);
}

API uint32_t
sr_session_get_id(sr_session_ctx_t *session)
{
    if (!session) {
        return 0;
    }

    return session->sid.sr;
}

API uint32_t
sr_session_get_event_sr_id(sr_session_ctx_t *session)
{
    if (!session || !session->ev) {
        return 0;
    }

    return session->ev_sid.sr;
}

API void
sr_session_set_nc_id(sr_session_ctx_t *session, uint32_t nc_sid)
{
    if (!session) {
        return;
    }

    session->sid.nc = nc_sid;
}

API uint32_t
sr_session_get_nc_id(sr_session_ctx_t *session)
{
    if (!session) {
        return 0;
    }

    return session->sid.nc;
}

API uint32_t
sr_session_get_event_nc_id(sr_session_ctx_t *session)
{
    if (!session || !session->ev) {
        return 0;
    }

    return session->ev_sid.nc;
}

API int
sr_session_set_user(sr_session_ctx_t *session, const char *user)
{
    sr_error_info_t *err_info = NULL;
    uid_t uid;

    SR_CHECK_ARG_APIRET(!session || !user, session, err_info);

    if (geteuid() != SR_SU_UID) {
        /* not the superuser */
        sr_errinfo_new(&err_info, SR_ERR_UNAUTHORIZED, NULL, "Superuser access required.");
        return sr_api_ret(session, err_info);
    }

    /* check that the user is valid */
    if ((err_info = sr_get_pwd(&uid, (char **)&user))) {
        return sr_api_ret(session, err_info);
    }

    /* replace the user */
    free(session->sid.user);
    session->sid.user = strdup(user);
    if (!session->sid.user) {
        SR_ERRINFO_MEM(&err_info);
    }

    return sr_api_ret(session, err_info);
}

API const char *
sr_session_get_user(sr_session_ctx_t *session)
{
    sr_error_info_t *err_info = NULL;

    if (!session) {
        return NULL;
    }

    if (geteuid() != SR_SU_UID) {
        /* not the superuser */
        sr_errinfo_new(&err_info, SR_ERR_UNAUTHORIZED, NULL, "Superuser access required.");
        sr_api_ret(session, err_info);
        return NULL;
    }

    /* return the user */
    return session->sid.user;
}

API const char *
sr_session_get_event_user(sr_session_ctx_t *session)
{
    if (!session || !session->ev) {
        return NULL;
    }

    return session->ev_sid.user;
}

API sr_conn_ctx_t *
sr_session_get_connection(sr_session_ctx_t *session)
{
    if (!session) {
        return NULL;
    }

    return session->conn;
}

API const char *
sr_get_repo_path(void)
{
    char *value;

    value = getenv(SR_REPO_PATH_ENV);
    if (value) {
        return value;
    }

    return SR_REPO_PATH;
}

/**
 * @brief Learn YANG module name and format.
 *
 * @param[in] schema_path Path to the module file.
 * @param[out] module_name Name of the module.
 * @param[out] format Module format.
 * @return err_info, NULL on success.
 */
static sr_error_info_t *
sr_get_module_name_format(const char *schema_path, char **module_name, LYS_INFORMAT *format)
{
    sr_error_info_t *err_info = NULL;
    const char *ptr;
    int index;

    /* learn the format */
    if ((strlen(schema_path) > 4) && !strcmp(schema_path + strlen(schema_path) - 4, ".yin")) {
        *format = LYS_IN_YIN;
        ptr = schema_path + strlen(schema_path) - 4;
    } else if ((strlen(schema_path) > 5) && !strcmp(schema_path + strlen(schema_path) - 5, ".yang")) {
        *format = LYS_IN_YANG;
        ptr = schema_path + strlen(schema_path) - 5;
    } else {
        sr_errinfo_new(&err_info, SR_ERR_INVAL_ARG, NULL, "Unknown format of module \"%s\".", schema_path);
        return err_info;
    }

    /* parse module name */
    for (index = 0; (ptr != schema_path) && (ptr[0] != '/'); ++index, --ptr) {}
    if (ptr[0] == '/') {
        ++ptr;
        --index;
    }
    *module_name = strndup(ptr, index);
    SR_CHECK_MEM_RET(!*module_name, err_info);
    ptr = strchr(*module_name, '@');
    if (ptr) {
        /* truncate revision */
        ((char *)ptr)[0] = '\0';
    }

    return NULL;
}

/**
 * @brief Parse a YANG module.
 *
 * @param[in] ly_ctx Context to use.
 * @param[in] schema_path Path to the module file.
 * @param[in] format Module format.
 * @param[in] features Features to enable.
 * @param[in] search_dirs Optional search dirs, in format <dir>[:<dir>]*.
 * @return err_info, NULL on success.
 */
static const struct lys_module *
sr_parse_module(struct ly_ctx *ly_ctx, const char *schema_path, LYS_INFORMAT format, const char **features,
        const char *search_dirs)
{
    sr_error_info_t *err_info = NULL;
    const struct lys_module *ly_mod = NULL;
    char *sdirs_str = NULL, *ptr, *ptr2 = NULL;
    size_t sdir_count = 0;
    struct ly_in *in = NULL;

    if (search_dirs) {
        sdirs_str = strdup(search_dirs);
        if (!sdirs_str) {
            SR_ERRINFO_MEM(&err_info);
            goto cleanup;
        }

        /* add each search dir */
        for (ptr = strtok_r(sdirs_str, ":", &ptr2); ptr; ptr = strtok_r(NULL, ":", &ptr2)) {
            if (!ly_ctx_set_searchdir(ly_ctx, ptr)) {
                /* added (it was not already there) */
                ++sdir_count;
            }
        }
    }

    /* parse the module */
    if (ly_in_new_filepath(schema_path, 0, &in)) {
        SR_ERRINFO_MEM(&err_info);
        goto cleanup;
    }
    lys_parse(ly_ctx, in, format, features, &ly_mod);

cleanup:
    /* remove added search dirs */
    ly_ctx_unset_searchdir_last(ly_ctx, sdir_count);

    ly_in_free(in, 0);
    free(sdirs_str);
    sr_errinfo_free(&err_info);
    return ly_mod;
}

API int
sr_install_module(sr_conn_ctx_t *conn, const char *schema_path, const char *search_dirs, const char **features)
{
    sr_error_info_t *err_info = NULL;
    struct ly_ctx *tmp_ly_ctx = NULL;
    const struct lys_module *ly_mod, *ly_iter, *ly_iter2;
    LYS_INFORMAT format;
    char *mod_name = NULL;
    uint32_t i;

    SR_CHECK_ARG_APIRET(!conn || !schema_path, NULL, err_info);

    /* create new temporary context */
    if ((err_info = sr_ly_ctx_new(&tmp_ly_ctx))) {
        return sr_api_ret(NULL, err_info);
    }

    /* learn module name and format */
    if ((err_info = sr_get_module_name_format(schema_path, &mod_name, &format))) {
        goto cleanup;
    }

    /* check whether the module is not already in the context */
    ly_mod = ly_ctx_get_module_implemented(conn->ly_ctx, mod_name);
    if (ly_mod) {
        /* it is currently in the context, try to parse it again to check revisions */
        ly_mod = sr_parse_module(tmp_ly_ctx, schema_path, format, features, search_dirs);
        if (!ly_mod) {
            sr_errinfo_new_ly_first(&err_info, tmp_ly_ctx);
            sr_errinfo_new(&err_info, SR_ERR_EXISTS, NULL, "Module \"%s\" is already in sysrepo.", mod_name);
            goto cleanup;
        }

        /* same modules, so if it is scheduled for deletion, we can unschedule it */
        err_info = sr_lydmods_unsched_del_module_with_imps(SR_CONN_MAIN_SHM(conn), conn->ly_ctx, ly_mod);
        if (err_info && (err_info->err_code == SR_ERR_NOT_FOUND)) {
            sr_errinfo_free(&err_info);
            sr_errinfo_new(&err_info, SR_ERR_EXISTS, NULL, "Module \"%s\" is already in sysrepo.", ly_mod->name);
            goto cleanup;
        }
        goto cleanup;
    }

    /* parse the module with the features */
    if (!(ly_mod = sr_parse_module(tmp_ly_ctx, schema_path, format, features, search_dirs))) {
        sr_errinfo_new_ly(&err_info, tmp_ly_ctx);
        goto cleanup;
    }

    /* check that the module does not implement some other modules in different revisions than already in the context */
    i = 0;
    while ((ly_iter = ly_ctx_get_module_iter(tmp_ly_ctx, &i))) {
        if (!ly_iter->implemented) {
            continue;
        }

        ly_iter2 = ly_ctx_get_module_implemented(conn->ly_ctx, ly_iter->name);
        if (!ly_iter2) {
            continue;
        }

        /* modules are implemented in both contexts, compare revisions */
        if ((!ly_iter->revision && ly_iter2->revision) || (ly_iter->revision && !ly_iter2->revision) ||
                (ly_iter->revision && ly_iter2->revision && strcmp(ly_iter->revision, ly_iter2->revision))) {
            sr_errinfo_new(&err_info, SR_ERR_UNSUPPORTED, NULL, "Module \"%s\" implements module \"%s@%s\" that is already"
                    " in sysrepo in revision %s.", ly_mod->name, ly_iter->name,
                    ly_iter->revision ? ly_iter->revision : "<none>", ly_iter2->revision ? ly_iter2->revision : "<none>");
            goto cleanup;
        }
    }

    /* schedule module installation */
    if ((err_info = sr_lydmods_deferred_add_module(SR_CONN_MAIN_SHM(conn), conn->ly_ctx, ly_mod, features))) {
        goto cleanup;
    }

    /* store new module imports */
    if ((err_info = sr_create_module_imps_incs_r(ly_mod, NULL))) {
        goto cleanup;
    }

    /* success */

cleanup:
    ly_ctx_destroy(tmp_ly_ctx, NULL);
    free(mod_name);
    return sr_api_ret(NULL, err_info);
}

API int
sr_install_module_data(sr_conn_ctx_t *conn, const char *module_name, const char *data, const char *data_path,
        LYD_FORMAT format)
{
    sr_error_info_t *err_info = NULL;
    struct ly_ctx *tmp_ly_ctx = NULL;

    SR_CHECK_ARG_APIRET(!conn || !module_name || (data && data_path) || (!data && !data_path) || !format, NULL, err_info);

    /* create new temporary context */
    if ((err_info = sr_shmmain_ly_ctx_init(&tmp_ly_ctx))) {
        goto cleanup;
    }

    /* set new startup data for the module */
    if ((err_info = sr_lydmods_deferred_add_module_data(SR_CONN_MAIN_SHM(conn), tmp_ly_ctx, module_name, data,
            data_path, format))) {
        goto cleanup;
    }

    /* success */

cleanup:
    ly_ctx_destroy(tmp_ly_ctx, NULL);
    return sr_api_ret(NULL, err_info);
}

API int
sr_remove_module(sr_conn_ctx_t *conn, const char *module_name)
{
    sr_error_info_t *err_info = NULL;
    const struct lys_module *ly_mod;

    SR_CHECK_ARG_APIRET(!conn || !module_name, NULL, err_info);

    /* try to find this module */
    ly_mod = ly_ctx_get_module_implemented(conn->ly_ctx, module_name);
    if (!ly_mod) {
        /* if it is scheduled for installation, we can unschedule it */
        err_info = sr_lydmods_unsched_add_module(SR_CONN_MAIN_SHM(conn), conn->ly_ctx, module_name);
        if (err_info && (err_info->err_code == SR_ERR_NOT_FOUND)) {
            sr_errinfo_new(&err_info, SR_ERR_NOT_FOUND, NULL, "Module \"%s\" was not found in sysrepo.", module_name);
        }
        goto cleanup;
    }

    if (sr_module_is_internal(ly_mod)) {
        sr_errinfo_new(&err_info, SR_ERR_INVAL_ARG, NULL, "Internal module \"%s\" cannot be uninstalled.", module_name);
        goto cleanup;
    }

    /* check write permission */
    if ((err_info = sr_perm_check(module_name, 1, NULL))) {
        goto cleanup;
    }

    /* schedule module removal from sysrepo */
    if ((err_info = sr_lydmods_deferred_del_module(SR_CONN_MAIN_SHM(conn), conn->ly_ctx, module_name))) {
        goto cleanup;
    }

    /* success */

cleanup:
    return sr_api_ret(NULL, err_info);
}

API int
sr_update_module(sr_conn_ctx_t *conn, const char *schema_path, const char *search_dirs)
{
    sr_error_info_t *err_info = NULL;
    struct ly_ctx *tmp_ly_ctx = NULL;
    const struct lys_module *ly_mod, *upd_ly_mod;
    LYS_INFORMAT format;
    char *mod_name = NULL;

    SR_CHECK_ARG_APIRET(!conn || !schema_path, NULL, err_info);

    /* learn about the module */
    if ((err_info = sr_get_module_name_format(schema_path, &mod_name, &format))) {
        goto cleanup;
    }

    /* try to find this module */
    ly_mod = ly_ctx_get_module_implemented(conn->ly_ctx, mod_name);
    if (!ly_mod) {
        sr_errinfo_new(&err_info, SR_ERR_NOT_FOUND, NULL, "Module \"%s\" was not found in sysrepo.", mod_name);
        goto cleanup;
    }

    /* check write permission */
    if ((err_info = sr_perm_check(mod_name, 1, NULL))) {
        goto cleanup;
    }

    /* create new temporary context */
    if ((err_info = sr_ly_ctx_new(&tmp_ly_ctx))) {
        goto cleanup;
    }

    /* try to parse the update module */
    if (!(upd_ly_mod = sr_parse_module(tmp_ly_ctx, schema_path, format, NULL, search_dirs))) {
        sr_errinfo_new_ly(&err_info, tmp_ly_ctx);
        goto cleanup;
    }

    /* it must have a revision */
    if (!upd_ly_mod->revision) {
        sr_errinfo_new(&err_info, SR_ERR_INVAL_ARG, NULL, "Update module \"%s\" does not have a revision.", mod_name);
        goto cleanup;
    }

<<<<<<< HEAD
    /* it must be a different module from the installed one */
    if (ly_mod->revision && !strcmp(upd_ly_mod->revision, ly_mod->revision)) {
        sr_errinfo_new(&err_info, SR_ERR_EXISTS, NULL, "Module \"%s@%s\" already installed.", mod_name, ly_mod->revision);
        goto cleanup;
=======
    /* it must be a different and newer module than the installed one */
    if (ly_mod->rev_size) {
        if (!strcmp(upd_ly_mod->rev[0].date, ly_mod->rev[0].date)) {
            sr_errinfo_new(&err_info, SR_ERR_EXISTS, NULL, "Module \"%s@%s\" already installed.", mod_name,
                    ly_mod->rev[0].date);
            goto cleanup;
        } else if (strcmp(upd_ly_mod->rev[0].date, ly_mod->rev[0].date) < 0) {
            sr_errinfo_new(&err_info, SR_ERR_INVAL_ARG, NULL, "Module \"%s@%s\" installed in a newer revision.",
                    mod_name, ly_mod->rev[0].date);
            goto cleanup;
        }
>>>>>>> f7ede1aa
    }

    /* schedule module update */
    if ((err_info = sr_lydmods_deferred_upd_module(SR_CONN_MAIN_SHM(conn), conn->ly_ctx, upd_ly_mod))) {
        goto cleanup;
    }

    /* store update module imports */
    if ((err_info = sr_create_module_imps_incs_r(upd_ly_mod, NULL))) {
        goto cleanup;
    }

    /* success */

cleanup:
    ly_ctx_destroy(tmp_ly_ctx, NULL);
    free(mod_name);
    return sr_api_ret(NULL, err_info);
}

API int
sr_cancel_update_module(sr_conn_ctx_t *conn, const char *module_name)
{
    sr_error_info_t *err_info = NULL;
    const struct lys_module *ly_mod;
    char *path = NULL;

    SR_CHECK_ARG_APIRET(!conn || !module_name, NULL, err_info);

    /* try to find this module */
    ly_mod = ly_ctx_get_module_implemented(conn->ly_ctx, module_name);
    if (!ly_mod) {
        sr_errinfo_new(&err_info, SR_ERR_NOT_FOUND, NULL, "Module \"%s\" was not found in sysrepo.", module_name);
        goto cleanup;
    }

    /* check write permission */
    if ((err_info = sr_perm_check(module_name, 1, NULL))) {
        goto cleanup;
    }

    /* unschedule module update */
    if ((err_info = sr_lydmods_unsched_upd_module(SR_CONN_MAIN_SHM(conn), conn->ly_ctx, module_name))) {
        goto cleanup;
    }

cleanup:
    free(path);
    return sr_api_ret(NULL, err_info);
}

API int
sr_set_module_replay_support(sr_conn_ctx_t *conn, const char *module_name, int replay_support)
{
    sr_error_info_t *err_info = NULL;
    const struct lys_module *ly_mod;

    SR_CHECK_ARG_APIRET(!conn, NULL, err_info);

    if (module_name) {
        /* try to find this module */
        ly_mod = ly_ctx_get_module_implemented(conn->ly_ctx, module_name);
        if (!ly_mod) {
            sr_errinfo_new(&err_info, SR_ERR_NOT_FOUND, NULL, "Module \"%s\" was not found in sysrepo.", module_name);
            goto cleanup;
        }
    }

    /* update replay-support flag both in LY data tree and in main SHM */
    if ((err_info = sr_lydmods_update_replay_support(SR_CONN_MAIN_SHM(conn), conn->ly_ctx, module_name, replay_support))) {
        goto cleanup;
    }
    if ((err_info = sr_shmmain_update_replay_support(SR_CONN_MAIN_SHM(conn), module_name, replay_support))) {
        goto cleanup;
    }

cleanup:
    return sr_api_ret(NULL, err_info);
}

API int
sr_set_module_access(sr_conn_ctx_t *conn, const char *module_name, const char *owner, const char *group, mode_t perm)
{
    sr_error_info_t *err_info = NULL;
    sr_mod_t *shm_mod;
    time_t from_ts, to_ts;
    char *path = NULL;
    const struct lys_module *ly_mod;

    SR_CHECK_ARG_APIRET(!conn || !module_name || (!owner && !group && ((int)perm == -1)), NULL, err_info);

    /* try to find the module */
    ly_mod = ly_ctx_get_module_implemented(conn->ly_ctx, module_name);
    if (!ly_mod) {
        sr_errinfo_new(&err_info, SR_ERR_NOT_FOUND, NULL, "Module \"%s\" was not found in sysrepo.", module_name);
        goto cleanup;
    }

    /* get startup file path */
    if ((err_info = sr_path_startup_file(module_name, &path))) {
        goto cleanup;
    }

    /* update startup file permissions and owner */
    if ((err_info = sr_chmodown(path, owner, group, perm))) {
        goto cleanup;
    }

    /* get running SHM file path */
    free(path);
    if ((err_info = sr_path_ds_shm(module_name, SR_DS_RUNNING, &path))) {
        goto cleanup;
    }

    /* update running file permissions and owner */
    if ((err_info = sr_chmodown(path, owner, group, perm))) {
        goto cleanup;
    }

    /* get operational SHM file path */
    free(path);
    if ((err_info = sr_path_ds_shm(module_name, SR_DS_OPERATIONAL, &path))) {
        goto cleanup;
    }

    /* update operational file permissions and owner */
    if ((err_info = sr_chmodown(path, owner, group, perm))) {
        goto cleanup;
    }

    shm_mod = sr_shmmain_find_module(SR_CONN_MAIN_SHM(conn), module_name);
    SR_CHECK_INT_GOTO(!shm_mod, err_info, cleanup);

    if (ATOMIC_LOAD_RELAXED(shm_mod->replay_supp)) {
        if ((err_info = sr_replay_find_file(module_name, 1, 1, &from_ts, &to_ts))) {
            goto cleanup;
        }
        while (from_ts && to_ts) {
            /* get next notification file path */
            free(path);
            if ((err_info = sr_path_notif_file(module_name, from_ts, to_ts, &path))) {
                goto cleanup;
            }

            /* update notification file permissions and owner */
            if ((err_info = sr_chmodown(path, owner, group, perm))) {
                goto cleanup;
            }
        }
    }

cleanup:
    free(path);
    return sr_api_ret(NULL, err_info);
}

API int
sr_get_module_access(sr_conn_ctx_t *conn, const char *module_name, char **owner, char **group, mode_t *perm)
{
    sr_error_info_t *err_info = NULL;
    const struct lys_module *ly_mod;

    SR_CHECK_ARG_APIRET(!conn || !module_name || (!owner && !group && !perm), NULL, err_info);

    /* try to find this module */
    ly_mod = ly_ctx_get_module_implemented(conn->ly_ctx, module_name);
    if (!ly_mod) {
        sr_errinfo_new(&err_info, SR_ERR_NOT_FOUND, NULL, "Module \"%s\" was not found in sysrepo.", module_name);
        return sr_api_ret(NULL, err_info);
    }

    /* learn owner and permissions */
    if ((err_info = sr_perm_get(module_name, SR_DS_STARTUP, owner, group, perm))) {
        return sr_api_ret(NULL, err_info);
    }

    return sr_api_ret(NULL, NULL);
}

/**
 * @brief En/disable module feature.
 *
 * @param[in] conn Connection to use.
 * @param[in] module_name Module to change.
 * @param[in] feature_name Feature to change.
 * @param[in] enable Whether to enable or disable the feature.
 * @return err_info, NULL on success.
 */
static sr_error_info_t *
sr_change_module_feature(sr_conn_ctx_t *conn, const char *module_name, const char *feature_name, int enable)
{
    sr_error_info_t *err_info = NULL;
    const struct lys_module *ly_mod;
    LY_ERR lyrc;

    /* try to find this module */
    ly_mod = ly_ctx_get_module_implemented(conn->ly_ctx, module_name);
    if (!ly_mod) {
        sr_errinfo_new(&err_info, SR_ERR_NOT_FOUND, NULL, "Module \"%s\" was not found in sysrepo.", module_name);
        goto cleanup;
    }

    /* check write perm */
    if ((err_info = sr_perm_check(module_name, 1, NULL))) {
        goto cleanup;
    }

    /* check feature in the current context */
    lyrc = lys_feature_value(ly_mod, feature_name);
    if (lyrc == LY_ENOTFOUND) {
        sr_errinfo_new(&err_info, SR_ERR_NOT_FOUND, NULL, "Feature \"%s\" was not found in module \"%s\".",
                feature_name, module_name);
        goto cleanup;
    }

    /* mark the change (if any) in LY data tree */
    if ((err_info = sr_lydmods_deferred_change_feature(SR_CONN_MAIN_SHM(conn), conn->ly_ctx, ly_mod, feature_name,
            enable, !lyrc))) {
        goto cleanup;
    }

    /* success */

cleanup:
    return err_info;
}

API int
sr_enable_module_feature(sr_conn_ctx_t *conn, const char *module_name, const char *feature_name)
{
    sr_error_info_t *err_info;

    SR_CHECK_ARG_APIRET(!conn || !module_name || !feature_name, NULL, err_info);

    err_info = sr_change_module_feature(conn, module_name, feature_name, 1);

    return sr_api_ret(NULL, err_info);
}

API int
sr_disable_module_feature(sr_conn_ctx_t *conn, const char *module_name, const char *feature_name)
{
    sr_error_info_t *err_info;

    SR_CHECK_ARG_APIRET(!conn || !module_name || !feature_name, NULL, err_info);

    err_info = sr_change_module_feature(conn, module_name, feature_name, 0);

    return sr_api_ret(NULL, err_info);
}

API int
sr_get_module_info(sr_conn_ctx_t *conn, struct lyd_node **sysrepo_data)
{
    sr_error_info_t *err_info;

    SR_CHECK_ARG_APIRET(!conn || !sysrepo_data, NULL, err_info);

    /* LYDMODS LOCK */
    if ((err_info = sr_lydmods_lock(&SR_CONN_MAIN_SHM(conn)->lydmods_lock, conn->ly_ctx, __func__))) {
        return sr_api_ret(NULL, err_info);
    }

    err_info = sr_lydmods_parse(conn->ly_ctx, sysrepo_data);

    /* LYDMODS UNLOCK */
    sr_munlock(&SR_CONN_MAIN_SHM(conn)->lydmods_lock);

    return sr_api_ret(NULL, err_info);
}

API int
sr_get_item(sr_session_ctx_t *session, const char *path, uint32_t timeout_ms, sr_val_t **value)
{
    sr_error_info_t *err_info = NULL;
    struct ly_set *set = NULL, mod_set = {0};
    struct sr_mod_info_s mod_info;

    SR_CHECK_ARG_APIRET(!session || !path || !value, session, err_info);

    if (!timeout_ms) {
        timeout_ms = SR_OPER_CB_TIMEOUT;
    }
    *value = NULL;
    /* for operational, use operational and running datastore */
    SR_MODINFO_INIT(mod_info, session->conn, session->ds, session->ds == SR_DS_OPERATIONAL ? SR_DS_RUNNING : session->ds);

    /* collect all required modules */
    if ((err_info = sr_shmmod_collect_xpath(session->conn->ly_ctx, path, session->ds, &mod_set))) {
        goto cleanup;
    }

    /* add modules into mod_info with deps, locking, and their data */
    if ((err_info = sr_modinfo_add_modules(&mod_info, &mod_set, 0, SR_LOCK_READ, SR_MI_DATA_CACHE | SR_MI_PERM_READ,
            session->sid, path, timeout_ms, 0))) {
        goto cleanup;
    }

    /* filter the required data */
    if ((err_info = sr_modinfo_get_filter(&mod_info, path, session, &set))) {
        goto cleanup;
    }

    if (set->count > 1) {
        sr_errinfo_new(&err_info, SR_ERR_INVAL_ARG, NULL, "More subtrees match \"%s\".", path);
        goto cleanup;
    } else if (!set->count) {
        sr_errinfo_new(&err_info, SR_ERR_NOT_FOUND, NULL, "No data found for \"%s\".", path);
        goto cleanup;
    }

    /* create return value */
    *value = malloc(sizeof **value);
    SR_CHECK_MEM_GOTO(!*value, err_info, cleanup);

    if ((err_info = sr_val_ly2sr(set->dnodes[0], *value))) {
        goto cleanup;
    }

    /* success */

cleanup:
    /* MODULES UNLOCK */
    sr_shmmod_modinfo_unlock(&mod_info, session->sid);

    ly_set_free(set, NULL);
    ly_set_erase(&mod_set, NULL);
    sr_modinfo_free(&mod_info);
    return sr_api_ret(session, err_info);
}

API int
sr_get_items(sr_session_ctx_t *session, const char *xpath, uint32_t timeout_ms, const sr_get_oper_options_t opts,
        sr_val_t **values, size_t *value_cnt)
{
    sr_error_info_t *err_info = NULL;
    struct ly_set *set = NULL, mod_set = {0};
    struct sr_mod_info_s mod_info;
    uint32_t i;

    SR_CHECK_ARG_APIRET(!session || !xpath || !values || !value_cnt || ((session->ds != SR_DS_OPERATIONAL) && opts),
            session, err_info);

    if (!timeout_ms) {
        timeout_ms = SR_OPER_CB_TIMEOUT;
    }
    *values = NULL;
    *value_cnt = 0;
    /* for operational, use operational and running datastore */
    SR_MODINFO_INIT(mod_info, session->conn, session->ds, session->ds == SR_DS_OPERATIONAL ? SR_DS_RUNNING : session->ds);

    /* collect all required modules */
    if ((err_info = sr_shmmod_collect_xpath(session->conn->ly_ctx, xpath, session->ds, &mod_set))) {
        goto cleanup;
    }

    /* add modules into mod_info with deps, locking, and their data */
    if ((err_info = sr_modinfo_add_modules(&mod_info, &mod_set, 0, SR_LOCK_READ, SR_MI_DATA_CACHE | SR_MI_PERM_READ,
            session->sid, xpath, timeout_ms, 0))) {
        goto cleanup;
    }

    /* filter the required data */
    if ((err_info = sr_modinfo_get_filter(&mod_info, xpath, session, &set))) {
        goto cleanup;
    }

    if (set->count) {
        *values = calloc(set->count, sizeof **values);
        SR_CHECK_MEM_GOTO(!*values, err_info, cleanup);
    }

    for (i = 0; i < set->count; ++i) {
        if ((err_info = sr_val_ly2sr(set->dnodes[i], (*values) + i))) {
            goto cleanup;
        }
        ++(*value_cnt);
    }

    /* success */

cleanup:
    /* MODULES UNLOCK */
    sr_shmmod_modinfo_unlock(&mod_info, session->sid);

    ly_set_free(set, NULL);
    ly_set_erase(&mod_set, NULL);
    sr_modinfo_free(&mod_info);
    if (err_info) {
        sr_free_values(*values, *value_cnt);
        *values = NULL;
        *value_cnt = 0;
    }
    return sr_api_ret(session, err_info);
}

API int
sr_get_subtree(sr_session_ctx_t *session, const char *path, uint32_t timeout_ms, struct lyd_node **subtree)
{
    sr_error_info_t *err_info = NULL;
    struct sr_mod_info_s mod_info;
    struct ly_set *set = NULL, mod_set = {0};

    SR_CHECK_ARG_APIRET(!session || !path || !subtree, session, err_info);

    if (!timeout_ms) {
        timeout_ms = SR_OPER_CB_TIMEOUT;
    }
    /* for operational, use operational and running datastore */
    SR_MODINFO_INIT(mod_info, session->conn, session->ds, session->ds == SR_DS_OPERATIONAL ? SR_DS_RUNNING : session->ds);

    /* collect all required modules */
    if ((err_info = sr_shmmod_collect_xpath(session->conn->ly_ctx, path, session->ds, &mod_set))) {
        goto cleanup;
    }

    /* add modules into mod_info with deps, locking, and their data */
    if ((err_info = sr_modinfo_add_modules(&mod_info, &mod_set, 0, SR_LOCK_READ, SR_MI_DATA_CACHE | SR_MI_PERM_READ,
            session->sid, path, timeout_ms, 0))) {
        goto cleanup;
    }

    /* filter the required data */
    if ((err_info = sr_modinfo_get_filter(&mod_info, path, session, &set))) {
        goto cleanup;
    }

    if (set->count > 1) {
        sr_errinfo_new(&err_info, SR_ERR_INVAL_ARG, NULL, "More subtrees match \"%s\".", path);
        goto cleanup;
    }

    if (set->count == 1) {
        if (lyd_dup_single(set->dnodes[0], NULL, LYD_DUP_RECURSIVE, subtree)) {
            sr_errinfo_new_ly(&err_info, session->conn->ly_ctx);
            goto cleanup;
        }
    } else {
        *subtree = NULL;
    }

    /* success */

cleanup:
    /* MODULES UNLOCK */
    sr_shmmod_modinfo_unlock(&mod_info, session->sid);

    ly_set_free(set, NULL);
    ly_set_erase(&mod_set, NULL);
    sr_modinfo_free(&mod_info);
    return sr_api_ret(session, err_info);
}

API int
sr_get_data(sr_session_ctx_t *session, const char *xpath, uint32_t max_depth, uint32_t timeout_ms,
        const sr_get_oper_options_t opts, struct lyd_node **data)
{
    sr_error_info_t *err_info = NULL;
    uint32_t i;
    int dup_opts;
    struct sr_mod_info_s mod_info;
    struct ly_set *subtrees = NULL, mod_set = {0};
    struct lyd_node *node;

    SR_CHECK_ARG_APIRET(!session || !xpath || !data || ((session->ds != SR_DS_OPERATIONAL) && opts), session, err_info);

    if (!timeout_ms) {
        timeout_ms = SR_OPER_CB_TIMEOUT;
    }
    *data = NULL;
    /* for operational, use operational and running datastore */
    SR_MODINFO_INIT(mod_info, session->conn, session->ds, session->ds == SR_DS_OPERATIONAL ? SR_DS_RUNNING : session->ds);

    /* collect all required modules */
    if ((err_info = sr_shmmod_collect_xpath(session->conn->ly_ctx, xpath, session->ds, &mod_set))) {
        goto cleanup;
    }

    /* add modules into mod_info with deps, locking, and their data */
    if ((err_info = sr_modinfo_add_modules(&mod_info, &mod_set, 0, SR_LOCK_READ, SR_MI_DATA_CACHE | SR_MI_PERM_READ,
            session->sid, xpath, timeout_ms, opts))) {
        goto cleanup;
    }

    /* filter the required data */
    if ((err_info = sr_modinfo_get_filter(&mod_info, xpath, session, &subtrees))) {
        goto cleanup;
    }

    /* duplicate all returned subtrees with their parents and merge into one data tree */
    for (i = 0; i < subtrees->count; ++i) {
        dup_opts = (max_depth ? 0 : LYD_DUP_RECURSIVE) | LYD_DUP_WITH_PARENTS | LYD_DUP_WITH_FLAGS;
        if (lyd_dup_single(subtrees->dnodes[i], NULL, dup_opts, &node)) {
            sr_errinfo_new_ly(&err_info, session->conn->ly_ctx);
            lyd_free_all(*data);
            *data = NULL;
            goto cleanup;
        }

        /* duplicate only to the specified depth */
        if ((err_info = sr_lyd_dup(subtrees->dnodes[i], max_depth ? max_depth - 1 : 0, node))) {
            lyd_free_all(node);
            lyd_free_all(*data);
            *data = NULL;
            goto cleanup;
        }

        /* always find parent */
        while (node->parent) {
            node = lyd_parent(node);
        }

        /* connect to the result */
        if (!*data) {
            *data = node;
        } else {
            if (lyd_merge_tree(data, node, LYD_MERGE_DESTRUCT)) {
                sr_errinfo_new_ly(&err_info, session->conn->ly_ctx);
                lyd_free_tree(node);
                lyd_free_all(*data);
                *data = NULL;
                goto cleanup;
            }
        }
    }

    /* success */

cleanup:
    /* MODULES UNLOCK */
    sr_shmmod_modinfo_unlock(&mod_info, session->sid);

    ly_set_free(subtrees, NULL);
    ly_set_erase(&mod_set, NULL);
    sr_modinfo_free(&mod_info);
    return sr_api_ret(session, err_info);
}

API void
sr_free_val(sr_val_t *value)
{
    if (!value) {
        return;
    }

    free(value->xpath);
    free(value->origin);
    switch (value->type) {
    case SR_BINARY_T:
    case SR_BITS_T:
    case SR_ENUM_T:
    case SR_IDENTITYREF_T:
    case SR_INSTANCEID_T:
    case SR_STRING_T:
    case SR_ANYXML_T:
    case SR_ANYDATA_T:
        free(value->data.string_val);
        break;
    default:
        /* nothing to free */
        break;
    }

    free(value);
}

API void
sr_free_values(sr_val_t *values, size_t count)
{
    size_t i;

    if (!values || !count) {
        return;
    }

    for (i = 0; i < count; ++i) {
        free(values[i].xpath);
        free(values[i].origin);
        switch (values[i].type) {
        case SR_BINARY_T:
        case SR_BITS_T:
        case SR_ENUM_T:
        case SR_IDENTITYREF_T:
        case SR_INSTANCEID_T:
        case SR_STRING_T:
        case SR_ANYXML_T:
        case SR_ANYDATA_T:
            free(values[i].data.string_val);
            break;
        default:
            /* nothing to free */
            break;
        }
    }

    free(values);
}

API int
sr_set_item(sr_session_ctx_t *session, const char *path, const sr_val_t *value, const sr_edit_options_t opts)
{
    sr_error_info_t *err_info = NULL;
    char str[22], *str_val;

    SR_CHECK_ARG_APIRET(!session || (!path && (!value || !value->xpath)), session, err_info);

    if (!path) {
        path = value->xpath;
    }
    str_val = sr_val_sr2ly_str(session->conn->ly_ctx, value, path, str, 0);

    /* API function */
    return sr_set_item_str(session, path, str_val, value ? value->origin : NULL, opts);
}

API int
sr_set_item_str(sr_session_ctx_t *session, const char *path, const char *value, const char *origin, const sr_edit_options_t opts)
{
    sr_error_info_t *err_info = NULL;
    char *pref_origin = NULL;

    SR_CHECK_ARG_APIRET(!session || !path, session, err_info);

    /* we do not need any lock, ext SHM is not accessed */

    if (origin) {
        if (!strchr(origin, ':')) {
            /* add ietf-origin prefix if none used */
            pref_origin = malloc(11 + 1 + strlen(origin) + 1);
            sprintf(pref_origin, "ietf-origin:%s", origin);
        } else {
            pref_origin = strdup(origin);
        }
    }

    /* add the operation into edit */
    err_info = sr_edit_add(session, path, value, opts & SR_EDIT_STRICT ? "create" : "merge",
            opts & SR_EDIT_NON_RECURSIVE ? "none" : "merge", NULL, NULL, NULL, pref_origin, opts & SR_EDIT_ISOLATE);

    free(pref_origin);
    return sr_api_ret(session, err_info);
}

API int
sr_delete_item(sr_session_ctx_t *session, const char *path, const sr_edit_options_t opts)
{
    sr_error_info_t *err_info = NULL;
    const char *operation;
    const struct lysc_node *snode;
    int ly_log_opts;

    SR_CHECK_ARG_APIRET(!session || !path, session, err_info);

    /* turn off logging */
    ly_log_opts = ly_log_options(0);

    if ((path[strlen(path) - 1] != ']') && (snode = lys_find_path(session->conn->ly_ctx, NULL, path, 0)) &&
            (snode->nodetype & (LYS_LEAFLIST | LYS_LIST)) && !strcmp((path + strlen(path)) - strlen(snode->name), snode->name)) {
        operation = "purge";
    } else if (opts & SR_EDIT_STRICT) {
        operation = "delete";
    } else {
        operation = "remove";
    }

    ly_log_options(ly_log_opts);

    /* add the operation into edit */
    err_info = sr_edit_add(session, path, NULL, operation, opts & SR_EDIT_STRICT ? "none" : "ether", NULL, NULL, NULL,
            NULL, opts & SR_EDIT_ISOLATE);

    return sr_api_ret(session, err_info);
}

API int
sr_move_item(sr_session_ctx_t *session, const char *path, const sr_move_position_t position, const char *list_keys,
        const char *leaflist_value, const char *origin, const sr_edit_options_t opts)
{
    sr_error_info_t *err_info = NULL;
    char *pref_origin = NULL;

    SR_CHECK_ARG_APIRET(!session || !path, session, err_info);

    if (origin) {
        if (!strchr(origin, ':')) {
            /* add ietf-origin prefix if none used */
            pref_origin = malloc(11 + 1 + strlen(origin) + 1);
            sprintf(pref_origin, "ietf-origin:%s", origin);
        } else {
            pref_origin = strdup(origin);
        }
    }

    /* add the operation into edit */
    err_info = sr_edit_add(session, path, NULL, opts & SR_EDIT_STRICT ? "create" : "merge",
            opts & SR_EDIT_NON_RECURSIVE ? "none" : "merge", &position, list_keys, leaflist_value, pref_origin,
            opts & SR_EDIT_ISOLATE);

    free(pref_origin);
    return sr_api_ret(session, err_info);
}

API int
sr_edit_batch(sr_session_ctx_t *session, const struct lyd_node *edit, const char *default_operation)
{
    sr_error_info_t *err_info = NULL;
    struct lyd_node *dup_edit = NULL, *node;

    SR_CHECK_ARG_APIRET(!session || !edit || !default_operation, session, err_info);
    SR_CHECK_ARG_APIRET(strcmp(default_operation, "merge") && strcmp(default_operation, "replace") &&
            strcmp(default_operation, "none"), session, err_info);

    if (session->conn->ly_ctx != edit->schema->module->ctx) {
        sr_errinfo_new(&err_info, SR_ERR_INVAL_ARG, NULL, "Data trees must be created using the session connection libyang context.");
        return sr_api_ret(session, err_info);
    } else if (session->dt[session->ds].edit) {
        /* do not allow merging NETCONF edits into sysrepo ones, it can cause some unexpected results */
        sr_errinfo_new(&err_info, SR_ERR_UNSUPPORTED, NULL, "There are already some session changes.");
        return sr_api_ret(session, err_info);
    }

    if (lyd_dup_siblings(edit, NULL, LYD_DUP_RECURSIVE, &dup_edit)) {
        sr_errinfo_new_ly(&err_info, session->conn->ly_ctx);
        goto error;
    }

    /* add default operation and default origin */
    LY_LIST_FOR(dup_edit, node) {
        if (!sr_edit_diff_find_oper(node, 0, NULL) && (err_info = sr_edit_set_oper(node, default_operation))) {
            goto error;
        }
        if ((session->ds == SR_DS_OPERATIONAL) && (err_info = sr_edit_diff_set_origin(node, SR_OPER_ORIGIN, 0))) {
            goto error;
        }
    }

    session->dt[session->ds].edit = dup_edit;
    return sr_api_ret(session, NULL);

error:
    lyd_free_siblings(dup_edit);
    return sr_api_ret(session, err_info);
}

API int
sr_validate(sr_session_ctx_t *session, const char *module_name, uint32_t timeout_ms)
{
    sr_error_info_t *err_info = NULL;
    const struct lys_module *ly_mod = NULL;
    const struct lyd_node *node;
    struct ly_set mod_set = {0};
    struct sr_mod_info_s mod_info;

    SR_CHECK_ARG_APIRET(!session, session, err_info);

    if (!timeout_ms) {
        timeout_ms = SR_OPER_CB_TIMEOUT;
    }
    /* for operational, use operational and running datastore */
    SR_MODINFO_INIT(mod_info, session->conn, session->ds, session->ds == SR_DS_OPERATIONAL ? SR_DS_RUNNING : session->ds);

    if (module_name) {
        /* try to find this module */
        ly_mod = ly_ctx_get_module_implemented(session->conn->ly_ctx, module_name);
        if (!ly_mod) {
            sr_errinfo_new(&err_info, SR_ERR_NOT_FOUND, NULL, "Module \"%s\" was not found in sysrepo.", module_name);
            goto cleanup;
        }
    }

    switch (session->ds) {
    case SR_DS_STARTUP:
    case SR_DS_RUNNING:
        if (!session->dt[session->ds].edit) {
            /* nothing to validate */
            goto cleanup;
        }

        if (ly_mod) {
            /* check that there are some changes for this module */
            LY_LIST_FOR(session->dt[session->ds].edit, node) {
                if (lyd_owner_module(node) == ly_mod) {
                    break;
                }
            }
            if (!ly_mod) {
                /* nothing to validate */
                goto cleanup;
            }

            if (ly_set_add(&mod_set, (void *)ly_mod, 0, NULL)) {
                SR_ERRINFO_MEM(&err_info);
                goto cleanup;
            }
        } else {
            /* collect all modified modules (other modules must be valid) */
            if ((err_info = sr_shmmod_collect_edit(session->dt[session->ds].edit, &mod_set))) {
                goto cleanup;
            }
        }
        break;
    case SR_DS_CANDIDATE:
    case SR_DS_OPERATIONAL:
        /* specific module/all modules (empty set) */
        if (ly_mod) {
            if (ly_set_add(&mod_set, (void *)ly_mod, 0, NULL)) {
                SR_ERRINFO_MEM(&err_info);
                goto cleanup;
            }
        }
        break;
    }

    /* add modules into mod_info with deps, locking, and their data (we need inverse dependencies because the data will
     * likely be changed) */
    if ((err_info = sr_modinfo_add_modules(&mod_info, &mod_set, MOD_INFO_DEP | MOD_INFO_INV_DEP, SR_LOCK_READ,
            SR_MI_PERM_NO, session->sid, NULL, timeout_ms, 0))) {
        goto cleanup;
    }

    /* apply any changes */
    if ((err_info = sr_modinfo_edit_apply(&mod_info, session->dt[session->ds].edit, 0))) {
        goto cleanup;
    }

    /* collect any inst-id dependencies and add those to mod_info as well (after we have the final data that will
     * be validated) */
    ly_set_clean(&mod_set, NULL);
    if ((err_info = sr_shmmod_collect_instid_deps_modinfo(&mod_info, &mod_set))) {
        goto cleanup;
    }
    if (mod_set.count && (err_info = sr_modinfo_add_modules(&mod_info, &mod_set, 0, SR_LOCK_READ,
            SR_MI_MOD_DEPS | SR_MI_PERM_NO, session->sid, NULL, timeout_ms, 0))) {
        goto cleanup;
    }

    /* validate the data trees */
    switch (session->ds) {
    case SR_DS_STARTUP:
    case SR_DS_RUNNING:
        /* validate only changed modules and any that can become invalid because of the changes */
        if ((err_info = sr_modinfo_validate(&mod_info, MOD_INFO_CHANGED | MOD_INFO_INV_DEP, 0))) {
            goto cleanup;
        }
        break;
    case SR_DS_CANDIDATE:
    case SR_DS_OPERATIONAL:
        /* validate all the modules because they may be invalid without any changes */
        if ((err_info = sr_modinfo_validate(&mod_info, MOD_INFO_REQ | MOD_INFO_INV_DEP, 0))) {
            goto cleanup;
        }
        break;
    }

    /* success */

cleanup:
    /* MODULES UNLOCK */
    sr_shmmod_modinfo_unlock(&mod_info, session->sid);

    ly_set_erase(&mod_set, NULL);
    sr_modinfo_free(&mod_info);
    return sr_api_ret(session, err_info);
}

/**
 * @brief Notify subscribers about the changes in diff and store the data in mod info.
 * Mod info modules are expected to be READ-locked with the ability to upgrade to WRITE-lock!
 *
 * @param[in] mod_info Read-locked mod info with diff and data.
 * @param[in] session Originator session.
 * @param[in] timeout_ms Timeout in milliseconds.
 * @param[out] cb_err_info Callback error information generated by a subscriber, if any.
 * @return err_info, NULL on success.
 */
static sr_error_info_t *
sr_changes_notify_store(struct sr_mod_info_s *mod_info, sr_session_ctx_t *session, uint32_t timeout_ms,
        sr_error_info_t **cb_err_info)
{
    sr_error_info_t *err_info = NULL;
    struct lyd_node *update_edit = NULL, *old_diff = NULL, *new_diff = NULL;
    sr_session_ctx_t *ev_sess = NULL;
    struct ly_set mod_set = {0};
    int ret;

    *cb_err_info = NULL;

    if (!mod_info->diff) {
        SR_LOG_INF("No datastore changes to apply.");
        goto cleanup;
    }

    /* call connection diff callback */
    if (session->conn->diff_check_cb) {
        /* create event session */
        if (session->ev) {
            /* since these changes are applied from another event, just reuse that event information */
            err_info = _sr_session_start(session->conn, session->ds, SR_SUB_EV_CHANGE, session->ev_sid.sr,
                    session->ev_sid.nc, session->ev_sid.user, &ev_sess);
        } else {
            /* use the session information */
            err_info = _sr_session_start(session->conn, session->ds, SR_SUB_EV_CHANGE, session->sid.sr, session->sid.nc,
                    session->sid.user, &ev_sess);
        }
        if (err_info) {
            goto cleanup;
        }

        ret = session->conn->diff_check_cb(ev_sess, mod_info->diff);
        if (ret) {
            /* create cb_err_info */
            if (ev_sess->err_info && (ev_sess->err_info->err_code == SR_ERR_OK)) {
                sr_errinfo_new(cb_err_info, ret, ev_sess->err_info->err[0].xpath, ev_sess->err_info->err[0].message);
            } else {
                sr_errinfo_new(cb_err_info, ret, NULL, "Diff check callback failed (%s).", sr_strerror(ret));
            }
            goto cleanup;
        }
    }

    /* validate new data trees */
    switch (session->ds) {
    case SR_DS_STARTUP:
    case SR_DS_RUNNING:
        /* collect any inst-id dependencies and add those to mod_info as well */
        if ((err_info = sr_shmmod_collect_instid_deps_modinfo(mod_info, &mod_set))) {
            goto cleanup;
        }
        if (mod_set.count && (err_info = sr_modinfo_add_modules(mod_info, &mod_set, 0, SR_LOCK_READ,
                SR_MI_MOD_DEPS | SR_MI_PERM_NO, session->sid, NULL, 0, 0))) {
            goto cleanup;
        }
        ly_set_clean(&mod_set, NULL);

        if ((err_info = sr_modinfo_validate(mod_info, MOD_INFO_CHANGED | MOD_INFO_INV_DEP, 1))) {
            goto cleanup;
        }
        break;
    case SR_DS_CANDIDATE:
        /* does not have to be valid but we need all default values */
        if ((err_info = sr_modinfo_add_defaults(mod_info, 1))) {
            goto cleanup;
        }
        break;
    case SR_DS_OPERATIONAL:
        /* not valid, but we need NP containers */
        if ((err_info = sr_modinfo_add_np_cont(mod_info))) {
            goto cleanup;
        }
        break;
    }

    if (!mod_info->diff) {
        /* diff can disappear after validation */
        SR_LOG_INF("No datastore changes to apply.");
        goto cleanup;
    }

    /* check write perm (we must wait until after validation, some additional modules can be modified) */
    if ((err_info = sr_modinfo_perm_check(mod_info, 1, 1))) {
        goto cleanup;
    }

    /* CHANGE SUB READ LOCK */
    if ((err_info = sr_modinfo_changesub_rdlock(mod_info))) {
        goto cleanup;
    }

    /* publish current diff in an "update" event for the subscribers to update it */
    if ((err_info = sr_shmsub_change_notify_update(mod_info, session->sid, timeout_ms, &update_edit, cb_err_info))) {
        goto cleanup_unlock;
    }
    if (*cb_err_info) {
        /* "update" event failed, just clear the sub SHM and finish */
        err_info = sr_shmsub_change_notify_clear(mod_info);
        goto cleanup_unlock;
    }

    /* create new diff if we have an update edit */
    if (update_edit) {
        /* backup the old diff */
        old_diff = mod_info->diff;
        mod_info->diff = NULL;

        /* get new diff using the updated edit */
        if ((err_info = sr_modinfo_edit_apply(mod_info, update_edit, 1))) {
            goto cleanup_unlock;
        }

        /* unlock so that we can lock after additonal modules were marked as changed */

        /* CHANGE SUB READ UNLOCK */
        sr_modinfo_changesub_rdunlock(mod_info);

        /* validate updated data trees and finish new diff */
        switch (session->ds) {
        case SR_DS_STARTUP:
        case SR_DS_RUNNING:
            if ((err_info = sr_shmmod_collect_instid_deps_modinfo(mod_info, &mod_set))) {
                goto cleanup;
            }

            /* add new modules */
            if (mod_set.count && (err_info = sr_modinfo_add_modules(mod_info, &mod_set, 0, SR_LOCK_READ,
                    SR_MI_MOD_DEPS | SR_MI_PERM_NO, session->sid, NULL, 0, 0))) {
                goto cleanup;
            }
            ly_set_clean(&mod_set, NULL);

            /* validate */
            if ((err_info = sr_modinfo_validate(mod_info, MOD_INFO_CHANGED | MOD_INFO_INV_DEP, 1))) {
                goto cleanup;
            }
            break;
        case SR_DS_CANDIDATE:
            if ((err_info = sr_modinfo_add_defaults(mod_info, 1))) {
                goto cleanup;
            }
            break;
        case SR_DS_OPERATIONAL:
            if ((err_info = sr_modinfo_add_np_cont(mod_info))) {
                goto cleanup;
            }
            break;
        }

        /* CHANGE SUB READ LOCK */
        if ((err_info = sr_modinfo_changesub_rdlock(mod_info))) {
            goto cleanup;
        }

        /* put the old diff back */
        new_diff = mod_info->diff;
        mod_info->diff = old_diff;
        old_diff = NULL;

        /* merge diffs into one */
        if ((err_info = sr_modinfo_diff_merge(mod_info, new_diff))) {
            goto cleanup_unlock;
        }
    }

    if (!mod_info->diff) {
        SR_LOG_INF("No datastore changes to apply.");
        goto cleanup_unlock;
    }

    /* publish final diff in a "change" event for any subscribers and wait for them */
    if ((err_info = sr_shmsub_change_notify_change(mod_info, session->sid, timeout_ms, cb_err_info))) {
        goto cleanup_unlock;
    }
    if (*cb_err_info) {
        /* "change" event failed, publish "abort" event and finish */
        err_info = sr_shmsub_change_notify_change_abort(mod_info, session->sid, timeout_ms);
        goto cleanup_unlock;
    }

    /* MODULES WRITE LOCK (upgrade) */
    if ((err_info = sr_shmmod_modinfo_rdlock_upgrade(mod_info, session->sid))) {
        goto cleanup_unlock;
    }

    /* store updated datastore */
    if ((err_info = sr_modinfo_data_store(mod_info))) {
        goto cleanup_unlock;
    }

    /* MODULES READ LOCK (downgrade) */
    if ((err_info = sr_shmmod_modinfo_wrlock_downgrade(mod_info, session->sid))) {
        goto cleanup_unlock;
    }

    /* publish "done" event, all changes were applied */
    if ((err_info = sr_shmsub_change_notify_change_done(mod_info, session->sid, timeout_ms))) {
        goto cleanup_unlock;
    }

    /* generate netconf-config-change notification */
    if ((err_info = sr_modinfo_generate_config_change_notif(mod_info, session))) {
        goto cleanup_unlock;
    }

    /* success */

cleanup_unlock:
    /* CHANGE SUB READ UNLOCK */
    sr_modinfo_changesub_rdunlock(mod_info);

cleanup:
<<<<<<< HEAD
    ly_set_erase(&mod_set, NULL);
    lyd_free_all(update_edit);
    lyd_free_all(old_diff);
    lyd_free_all(new_diff);
    sr_errinfo_free(&tmp_sess.err_info);
=======
    sr_session_stop(ev_sess);
    ly_set_clean(&mod_set);
    lyd_free_withsiblings(update_edit);
    lyd_free_withsiblings(old_diff);
    lyd_free_withsiblings(new_diff);
>>>>>>> f7ede1aa
    return err_info;
}

API int
sr_apply_changes(sr_session_ctx_t *session, uint32_t timeout_ms, int wait)
{
    sr_error_info_t *err_info = NULL, *cb_err_info = NULL;
    struct sr_mod_info_s mod_info;
    struct ly_set mod_set = {0};
    sr_get_oper_options_t get_opts;

    SR_CHECK_ARG_APIRET(!session, session, err_info);
    (void)wait;

    if (!session->dt[session->ds].edit) {
        return sr_api_ret(session, NULL);
    }

    if (!timeout_ms) {
        timeout_ms = SR_CHANGE_CB_TIMEOUT;
    }
    /* for operational, use operational and running datastore */
    SR_MODINFO_INIT(mod_info, session->conn, session->ds, session->ds == SR_DS_OPERATIONAL ? SR_DS_RUNNING : session->ds);

    if (session->ds == SR_DS_OPERATIONAL) {
        /* when updating stored oper data, we will not validate them so we do not need data from oper subscribers */
        get_opts = SR_OPER_NO_SUBS;
    } else {
        get_opts = 0;
    }

    /* collect all required modules */
    if ((err_info = sr_shmmod_collect_edit(session->dt[session->ds].edit, &mod_set))) {
        goto cleanup;
    }

    /* add modules into mod_info with deps, locking, and their data */
    if ((err_info = sr_modinfo_add_modules(&mod_info, &mod_set, MOD_INFO_DEP | MOD_INFO_INV_DEP, SR_LOCK_READ,
            SR_MI_LOCK_UPGRADEABLE | SR_MI_PERM_NO, session->sid, NULL, 0, get_opts))) {
        goto cleanup;
    }

    /* create diff */
    if ((err_info = sr_modinfo_edit_apply(&mod_info, session->dt[session->ds].edit, 1))) {
        goto cleanup;
    }

    /* notify all the subscribers and store the changes */
    err_info = sr_changes_notify_store(&mod_info, session, timeout_ms, &cb_err_info);

cleanup:
    /* MODULES UNLOCK */
    sr_shmmod_modinfo_unlock(&mod_info, session->sid);

    if (!err_info && !cb_err_info) {
        /* free applied edit */
        lyd_free_all(session->dt[session->ds].edit);
        session->dt[session->ds].edit = NULL;
    }

    ly_set_erase(&mod_set, NULL);
    sr_modinfo_free(&mod_info);
    if (cb_err_info) {
        /* return callback error if some was generated */
        sr_errinfo_merge(&err_info, cb_err_info);
        err_info->err_code = SR_ERR_CALLBACK_FAILED;
    }
    return sr_api_ret(session, err_info);
}

API int
sr_has_changes(sr_session_ctx_t *session)
{
    if (session && session->dt[session->ds].edit) {
        return 1;
    }

    return 0;
}

API int
sr_discard_changes(sr_session_ctx_t *session)
{
    sr_error_info_t *err_info = NULL;

    SR_CHECK_ARG_APIRET(!session, session, err_info);

    if (!session->dt[session->ds].edit) {
        return sr_api_ret(session, NULL);
    }

    lyd_free_all(session->dt[session->ds].edit);
    session->dt[session->ds].edit = NULL;
    return sr_api_ret(session, NULL);
}

/**
 * @brief Replace config data of all or some modules.
 *
 * @param[in] session Session to use.
 * @param[in] ly_mod Optional specific module.
 * @param[in] src_config Source data for the replace, they are spent.
 * @param[in] timeout_ms Change callback timeout in milliseconds.
 * @return err_info, NULL on success.
 */
static sr_error_info_t *
_sr_replace_config(sr_session_ctx_t *session, const struct lys_module *ly_mod, struct lyd_node **src_config,
        uint32_t timeout_ms)
{
    sr_error_info_t *err_info = NULL, *cb_err_info = NULL;
    struct ly_set mod_set = {0};
    struct sr_mod_info_s mod_info;

    assert(!*src_config || !(*src_config)->prev->next);
    assert(session->ds != SR_DS_OPERATIONAL);
    SR_MODINFO_INIT(mod_info, session->conn, session->ds, session->ds);

    /* single module/all modules */
    if (ly_mod) {
        ly_set_add(&mod_set, (void *)ly_mod, 0, NULL);
    }

    /* add modules into mod_info */
    if ((err_info = sr_modinfo_add_modules(&mod_info, &mod_set, MOD_INFO_DEP | MOD_INFO_INV_DEP, SR_LOCK_READ,
            SR_MI_LOCK_UPGRADEABLE | SR_MI_PERM_NO, session->sid, NULL, 0, 0))) {
        goto cleanup;
    }

    /* update affected data and create corresponding diff, src_config is spent */
    if ((err_info = sr_modinfo_replace(&mod_info, src_config))) {
        goto cleanup;
    }

    /* notify all the subscribers and store the changes */
    err_info = sr_changes_notify_store(&mod_info, session, timeout_ms, &cb_err_info);

cleanup:
    /* MODULES UNLOCK */
    sr_shmmod_modinfo_unlock(&mod_info, session->sid);

    ly_set_erase(&mod_set, NULL);
    sr_modinfo_free(&mod_info);
    if (cb_err_info) {
        /* return callback error if some was generated */
        sr_errinfo_merge(&err_info, cb_err_info);
        err_info->err_code = SR_ERR_CALLBACK_FAILED;
    }
    return err_info;
}

API int
sr_replace_config(sr_session_ctx_t *session, const char *module_name, struct lyd_node *src_config, uint32_t timeout_ms,
        int wait)
{
    sr_error_info_t *err_info = NULL;
    const struct lys_module *ly_mod = NULL;

    SR_CHECK_ARG_APIRET(!session || !SR_IS_CONVENTIONAL_DS(session->ds), session, err_info);
    (void)wait;
    if (src_config && (session->conn->ly_ctx != src_config->schema->module->ctx)) {
        sr_errinfo_new(&err_info, SR_ERR_INVAL_ARG, NULL, "Data trees must be created using the session connection libyang context.");
        return sr_api_ret(session, err_info);
    }

    if (!timeout_ms) {
        timeout_ms = SR_CHANGE_CB_TIMEOUT;
    }

    /* find first sibling */
    for ( ; src_config && src_config->prev->next; src_config = src_config->prev) {}

    if (module_name) {
        /* try to find this module */
        ly_mod = ly_ctx_get_module_implemented(session->conn->ly_ctx, module_name);
        if (!ly_mod) {
            sr_errinfo_new(&err_info, SR_ERR_NOT_FOUND, NULL, "Module \"%s\" was not found in sysrepo.", module_name);
            goto cleanup;
        }
    }

    /* replace the data */
    if ((err_info = _sr_replace_config(session, ly_mod, &src_config, timeout_ms))) {
        goto cleanup;
    }

    /* success */

cleanup:
    lyd_free_all(src_config);
    return sr_api_ret(session, err_info);
}

API int
sr_copy_config(sr_session_ctx_t *session, const char *module_name, sr_datastore_t src_datastore, uint32_t timeout_ms,
        int wait)
{
    sr_error_info_t *err_info = NULL;
    struct sr_mod_info_s mod_info;
    struct ly_set mod_set = {0};
    const struct lys_module *ly_mod = NULL;

    SR_CHECK_ARG_APIRET(!session || !SR_IS_CONVENTIONAL_DS(src_datastore) || !SR_IS_CONVENTIONAL_DS(session->ds),
            session, err_info);
    (void)wait;

    if (src_datastore == session->ds) {
        /* nothing to do */
        return sr_api_ret(session, NULL);
    }

    if (!timeout_ms) {
        timeout_ms = SR_CHANGE_CB_TIMEOUT;
    }
    SR_MODINFO_INIT(mod_info, session->conn, src_datastore, src_datastore);

    if (module_name) {
        /* try to find this module */
        ly_mod = ly_ctx_get_module_implemented(session->conn->ly_ctx, module_name);
        if (!ly_mod) {
            sr_errinfo_new(&err_info, SR_ERR_NOT_FOUND, NULL, "Module \"%s\" was not found in sysrepo.", module_name);
            goto cleanup;
        }
    }

    /* collect all required modules */
    if (ly_mod) {
        ly_set_add(&mod_set, (void *)ly_mod, 0, NULL);
    }

    if ((src_datastore == SR_DS_RUNNING) && (session->ds == SR_DS_CANDIDATE)) {
        /* add modules into mod_info without data */
        if ((err_info = sr_modinfo_add_modules(&mod_info, &mod_set, 0, SR_LOCK_WRITE, SR_MI_DATA_NO | SR_MI_PERM_NO,
                session->sid, NULL, 0, 0))) {
            goto cleanup;
        }

        /* special case, just reset candidate */
        err_info = sr_modinfo_candidate_reset(&mod_info);
        goto cleanup;
    }

    /* add modules into mod_info */
    if ((err_info = sr_modinfo_add_modules(&mod_info, &mod_set, 0, SR_LOCK_READ, SR_MI_PERM_NO, session->sid, NULL,
            0, 0))) {
        goto cleanup;
    }

    /* MODULES UNLOCK */
    sr_shmmod_modinfo_unlock(&mod_info, session->sid);

    /* replace the data */
    if ((err_info = _sr_replace_config(session, ly_mod, &mod_info.data, timeout_ms))) {
        goto cleanup;
    }

    if ((src_datastore == SR_DS_CANDIDATE) && (session->ds == SR_DS_RUNNING)) {
        /* MODULES WRITE LOCK */
        if ((err_info = sr_shmmod_modinfo_wrlock(&mod_info, session->sid))) {
            goto cleanup;
        }

        /* reset candidate after it was applied in running */
        err_info = sr_modinfo_candidate_reset(&mod_info);
        goto cleanup;
    }

    /* success */

cleanup:
    /* MODULES UNLOCK */
    sr_shmmod_modinfo_unlock(&mod_info, session->sid);

    ly_set_erase(&mod_set, NULL);
    sr_modinfo_free(&mod_info);
    return sr_api_ret(session, err_info);
}

/**
 * @brief (Un)lock datastore locks.
 *
 * @param[in] mod_info Mod info to use.
 * @param[in] lock Whether to lock or unlock.
 * @param[in] sid Sysrepo session ID.
 * @return err_info, NULL on success.
 */
static sr_error_info_t *
sr_change_dslock(struct sr_mod_info_s *mod_info, int lock, sr_sid_t sid)
{
    sr_error_info_t *err_info = NULL;
    uint32_t i, j;
    char *path;
    int r;
    struct sr_mod_info_mod_s *mod;
    struct sr_mod_lock_s *shm_lock;

    for (i = 0; i < mod_info->mod_count; ++i) {
        mod = &mod_info->mods[i];
        shm_lock = &mod->shm_mod->data_lock_info[mod_info->ds];

        assert(mod->state & MOD_INFO_REQ);

        /* we assume these modules are write-locked by this session */
        assert(shm_lock->sid.sr == sid.sr);

        /* it was successfully WRITE-locked, check that DS lock state is as expected */
        if (ATOMIC_LOAD_RELAXED(shm_lock->ds_locked) && lock) {
            assert(shm_lock->sid.sr == sid.sr);
            sr_errinfo_new(&err_info, SR_ERR_LOCKED, NULL, "Module \"%s\" is already locked by this session %u (NC SID %u).",
                    mod->ly_mod->name, sid.sr, sid.nc);
            goto error;
        } else if (!ATOMIC_LOAD_RELAXED(shm_lock->ds_locked) && !lock) {
            assert(shm_lock->sid.sr == sid.sr);
            sr_errinfo_new(&err_info, SR_ERR_OPERATION_FAILED, NULL, "Module \"%s\" was not locked by this session %u (NC SID %u).",
                    mod->ly_mod->name, sid.sr, sid.nc);
            goto error;
        } else if (lock && (mod_info->ds == SR_DS_CANDIDATE)) {
            /* candidate DS file cannot exist */
            if ((err_info = sr_path_ds_shm(mod->ly_mod->name, SR_DS_CANDIDATE, &path))) {
                goto error;
            }
            r = access(path, F_OK);
            free(path);
            if ((r == -1) && (errno != ENOENT)) {
                SR_ERRINFO_SYSERRNO(&err_info, "access");
                goto error;
            } else if (!r) {
                sr_errinfo_new(&err_info, SR_ERR_UNSUPPORTED, NULL, "Module \"%s\" candidate datastore data have "
                        "already been modified.", mod->ly_mod->name);
                goto error;
            }
        }

        /* change DS lock state and remember the time */
        ATOMIC_STORE_RELAXED(shm_lock->ds_locked, lock);
        if (lock) {
            shm_lock->ds_ts = time(NULL);
        } else {
            shm_lock->ds_ts = 0;
        }
    }

    return NULL;

error:
    /* reverse any DS lock state changes */
    for (j = 0; j < i; ++j) {
        shm_lock = &mod_info->mods[j].shm_mod->data_lock_info[mod_info->ds];

        assert((ATOMIC_LOAD_RELAXED(shm_lock->ds_locked) && lock) || (!ATOMIC_LOAD_RELAXED(shm_lock->ds_locked) && !lock));

        if (lock) {
            ATOMIC_STORE_RELAXED(shm_lock->ds_locked, 0);
        } else {
            ATOMIC_STORE_RELAXED(shm_lock->ds_locked, 1);
        }
    }
    return err_info;
}

/**
 * @brief (Un)lock a specific or all modules datastore locks.
 *
 * @param[in] session Session to use.
 * @param[in] module_name Optional specific module.
 * @param[in] lock Whether to lock or unlock.
 * @return err_code (SR_ERR_OK on success).
 */
static int
_sr_un_lock(sr_session_ctx_t *session, const char *module_name, int lock)
{
    sr_error_info_t *err_info = NULL;
    struct sr_mod_info_s mod_info;
    struct ly_set mod_set = {0};
    const struct lys_module *ly_mod = NULL;

    SR_CHECK_ARG_APIRET(!session || !SR_IS_CONVENTIONAL_DS(session->ds), session, err_info);

    SR_MODINFO_INIT(mod_info, session->conn, session->ds, session->ds);

    if (module_name) {
        /* try to find this module */
        ly_mod = ly_ctx_get_module_implemented(session->conn->ly_ctx, module_name);
        if (!ly_mod) {
            sr_errinfo_new(&err_info, SR_ERR_NOT_FOUND, NULL, "Module \"%s\" was not found in sysrepo.", module_name);
            goto cleanup;
        }
    }

    /* collect all required modules and lock */
    if (ly_mod) {
        ly_set_add(&mod_set, (void *)ly_mod, 0, NULL);
    }
    if ((err_info = sr_modinfo_add_modules(&mod_info, &mod_set, 0, SR_LOCK_READ,
            SR_MI_LOCK_UPGRADEABLE | SR_MI_DATA_NO | SR_MI_PERM_READ | SR_MI_PERM_STRICT, session->sid, NULL, 0, 0))) {
        goto cleanup;
    }

    /* DS-(un)lock them */
    if ((err_info = sr_change_dslock(&mod_info, lock, session->sid))) {
        goto cleanup;
    }

    /* candidate datastore unlocked, reset its state */
    if (!lock && (mod_info.ds == SR_DS_CANDIDATE)) {
        /* MODULES WRITE LOCK (upgrade) */
        if ((err_info = sr_shmmod_modinfo_rdlock_upgrade(&mod_info, session->sid))) {
            goto cleanup;
        }

        if ((err_info = sr_modinfo_candidate_reset(&mod_info))) {
            goto cleanup;
        }
    }

    /* success */

cleanup:
    /* MODULES UNLOCK */
    sr_shmmod_modinfo_unlock(&mod_info, session->sid);

    ly_set_erase(&mod_set, NULL);
    sr_modinfo_free(&mod_info);
    return sr_api_ret(session, err_info);
}

API int
sr_lock(sr_session_ctx_t *session, const char *module_name)
{
    return _sr_un_lock(session, module_name, 1);
}

API int
sr_unlock(sr_session_ctx_t *session, const char *module_name)
{
    return _sr_un_lock(session, module_name, 0);
}

API int
sr_get_lock(sr_conn_ctx_t *conn, sr_datastore_t datastore, const char *module_name, int *is_locked, uint32_t *id,
        uint32_t *nc_id, time_t *timestamp)
{
    sr_error_info_t *err_info = NULL;
    struct sr_mod_info_s mod_info;
    struct ly_set mod_set = {0};
    const struct lys_module *ly_mod = NULL;
    struct sr_mod_lock_s *shm_lock;
    uint32_t i;
    sr_sid_t sid;

    SR_CHECK_ARG_APIRET(!conn || !SR_IS_CONVENTIONAL_DS(datastore) || !is_locked, NULL, err_info);

    if (id) {
        *id = 0;
    }
    if (nc_id) {
        *nc_id = 0;
    }
    if (timestamp) {
        *timestamp = 0;
    }
    SR_MODINFO_INIT(mod_info, conn, datastore, datastore);
    memset(&sid, 0, sizeof sid);

    /* no lock required, accessing only main SHM (modules) */

    if (module_name) {
        /* try to find this module */
        ly_mod = ly_ctx_get_module_implemented(conn->ly_ctx, module_name);
        if (!ly_mod) {
            sr_errinfo_new(&err_info, SR_ERR_NOT_FOUND, NULL, "Module \"%s\" was not found in sysrepo.", module_name);
            goto cleanup;
        }
    }

    /* collect all required modules into mod_info */
    if (ly_mod) {
        ly_set_add(&mod_set, (void *)ly_mod, 0, NULL);
    }
    if ((err_info = sr_modinfo_add_modules(&mod_info, &mod_set, 0, SR_LOCK_NONE,
            SR_MI_DATA_NO | SR_MI_PERM_READ | SR_MI_PERM_STRICT, sid, NULL, 0, 0))) {
        goto cleanup;
    }

    /* check DS-lock of the module(s) */
    for (i = 0; i < mod_info.mod_count; ++i) {
        shm_lock = &mod_info.mods[i].shm_mod->data_lock_info[mod_info.ds];

        if (!ATOMIC_LOAD_RELAXED(shm_lock->ds_locked)) {
            /* there is at least one module that is not DS-locked */
            break;
        }

        if (!sid.sr) {
            /* remember the first DS lock owner */
            sid = shm_lock->sid;
        } else if (sid.sr != shm_lock->sid.sr) {
            /* more DS module lock owners, not a full DS lock */
            break;
        }
    }

    if (i < mod_info.mod_count) {
        /* not full DS lock */
        *is_locked = 0;
    } else if (mod_info.mod_count) {
        /* the module or all modules is DS locked by a single SR session */
        *is_locked = 1;
        if (id) {
            *id = sid.sr;
        }
        if (nc_id) {
            *nc_id = sid.nc;
        }
        if (timestamp) {
            *timestamp = shm_lock->ds_ts;
        }
    }

    /* success */

cleanup:
    ly_set_erase(&mod_set, NULL);
    sr_modinfo_free(&mod_info);
    return sr_api_ret(NULL, err_info);
}

API int
sr_get_event_pipe(sr_subscription_ctx_t *subscription, int *event_pipe)
{
    sr_error_info_t *err_info = NULL;

    SR_CHECK_ARG_APIRET(!subscription || !event_pipe, NULL, err_info);

    *event_pipe = subscription->evpipe;
    return SR_ERR_OK;
}

API int
sr_process_events(sr_subscription_ctx_t *subscription, sr_session_ctx_t *session, time_t *stop_time_in)
{
    sr_error_info_t *err_info = NULL;
    int ret, mod_finished;
    char buf[1];
    uint32_t i;

    /* session does not have to be set */
    SR_CHECK_ARG_APIRET(!subscription, session, err_info);

    if (stop_time_in) {
        *stop_time_in = 0;
    }

    /* get only READ lock to allow event processing even during unsubscribe */

    /* SUBS READ LOCK */
    if ((err_info = sr_rwlock(&subscription->subs_lock, SR_SUBSCR_LOCK_TIMEOUT, SR_LOCK_READ, subscription->conn->cid,
            __func__, NULL, NULL))) {
        return sr_api_ret(session, err_info);
    }

    /* read all bytes from the pipe, there can be several events by now */
    do {
        ret = read(subscription->evpipe, buf, 1);
    } while (ret == 1);
    if ((ret == -1) && (errno != EAGAIN)) {
        SR_ERRINFO_SYSERRNO(&err_info, "read");
        sr_errinfo_new(&err_info, SR_ERR_INTERNAL, NULL, "Failed to read from an event pipe.");
        goto cleanup_unlock;
    }

    /* change subscriptions */
    for (i = 0; i < subscription->change_sub_count; ++i) {
        if ((err_info = sr_shmsub_change_listen_process_module_events(&subscription->change_subs[i], subscription->conn))) {
            goto cleanup_unlock;
        }
    }

    /* operational subscriptions */
    for (i = 0; i < subscription->oper_sub_count; ++i) {
        if ((err_info = sr_shmsub_oper_listen_process_module_events(&subscription->oper_subs[i], subscription->conn))) {
            goto cleanup_unlock;
        }
    }

    /* RPC/action subscriptions */
    for (i = 0; i < subscription->rpc_sub_count; ++i) {
        if ((err_info = sr_shmsub_rpc_listen_process_rpc_events(&subscription->rpc_subs[i], subscription->conn))) {
            goto cleanup_unlock;
        }
    }

    /* notification subscriptions */
    i = 0;
    while (i < subscription->notif_sub_count) {
        /* perform any replays requested */
        if ((err_info = sr_shmsub_notif_listen_module_replay(&subscription->notif_subs[i], subscription))) {
            goto cleanup_unlock;
        }

        /* check whether a subscription did not finish */
        mod_finished = 0;
        if ((err_info = sr_shmsub_notif_listen_module_stop_time(&subscription->notif_subs[i], SR_LOCK_READ,
                subscription, &mod_finished))) {
            goto cleanup_unlock;
        }

        if (mod_finished) {
            /* all subscriptions of this module have finished, try the next */
            continue;
        }

        /* standard event processing */
        if ((err_info = sr_shmsub_notif_listen_process_module_events(&subscription->notif_subs[i], subscription->conn))) {
            goto cleanup_unlock;
        }

        /* find nearest stop time */
        sr_shmsub_notif_listen_module_get_stop_time_in(&subscription->notif_subs[i], stop_time_in);

        /* next iteration */
        ++i;
    }

cleanup_unlock:
    /* SUBS READ UNLOCK */
    sr_rwunlock(&subscription->subs_lock, SR_SUBSCR_LOCK_TIMEOUT, SR_LOCK_READ, subscription->conn->cid, __func__);

    return sr_api_ret(session, err_info);
}

/**
 * @brief Unlocked unsubscribe (free) a subscription.
 * Main SHM read-upgr lock must be held and will be temporarily upgraded!
 *
 * @param[in] subscription Subscription to free.
 * @param[in] main_lock_upgr Main SHM lock read-upgr locked.
 * @return err_info, NULL on success.
 */
static sr_error_info_t *
_sr_unsubscribe(sr_subscription_ctx_t *subscription)
{
    sr_error_info_t *err_info = NULL, *tmp_err;
    char *path;
    int ret;

    assert(subscription);

    /* delete all subscriptions (also removes this subscription from all the sessions) */
    if ((tmp_err = sr_subs_del_all(subscription))) {
        /* continue */
        sr_errinfo_merge(&err_info, tmp_err);
    }

    /* no new events can be generated at this point */

    if (ATOMIC_LOAD_RELAXED(subscription->thread_running)) {
        /* signal the thread to quit */
        ATOMIC_STORE_RELAXED(subscription->thread_running, 0);

        /* generate a new event for the thread to wake up */
        err_info = sr_shmsub_notify_evpipe(subscription->evpipe_num);

        if (!err_info) {
            /* join the thread */
            ret = pthread_join(subscription->tid, NULL);
            if (ret) {
                sr_errinfo_new(&err_info, SR_ERR_SYS, NULL, "Joining the subscriber thread failed (%s).", strerror(ret));
            }
        }
    }

    /* unlink event pipe */
    if ((tmp_err = sr_path_evpipe(subscription->evpipe_num, &path))) {
        /* continue */
        sr_errinfo_merge(&err_info, tmp_err);
    } else {
        ret = unlink(path);
        free(path);
        if (ret == -1) {
            SR_ERRINFO_SYSERRNO(&err_info, "unlink");
        }
    }

    /* free attributes */
    close(subscription->evpipe);
    sr_rwlock_destroy(&subscription->subs_lock);
    free(subscription);
    return err_info;
}

API int
sr_unsubscribe(sr_subscription_ctx_t *subscription)
{
    sr_error_info_t *err_info = NULL;

    if (!subscription) {
        return sr_api_ret(NULL, NULL);
    }

    err_info = _sr_unsubscribe(subscription);
    return sr_api_ret(NULL, err_info);
}

/**
 * @brief Perform enabled event on a subscription.
 *
 * @param[in] session Session to use.
 * @param[in,out] mod_info Empty mod info structure to use. If any modules were locked, they are kept that way.
 * @param[in] ly_mod Specific module.
 * @param[in] xpath Optional subscription xpath.
 * @param[in] callback Callback to call.
 * @param[in] private_data Arbitrary callback data.
 * @return err_info, NULL on success.
 */
static sr_error_info_t *
sr_module_change_subscribe_running_enable(sr_session_ctx_t *session, struct sr_mod_info_s *mod_info,
        const struct lys_module *ly_mod, const char *xpath, sr_module_change_cb callback, void *private_data, int opts)
{
    sr_error_info_t *err_info = NULL;
    struct lyd_node *enabled_data = NULL, *node;
    struct ly_set mod_set = {0};
    sr_session_ctx_t *ev_sess = NULL;
    sr_error_t err_code;

    SR_MODINFO_INIT((*mod_info), session->conn, SR_DS_RUNNING, SR_DS_RUNNING);

<<<<<<< HEAD
    /* create mod_info structure with this module only */
    ly_set_add(&mod_set, (void *)ly_mod, 0, NULL);
    if ((err_info = sr_modinfo_add_modules(&mod_info, &mod_set, 0, SR_LOCK_READ, SR_MI_DATA_CACHE | SR_MI_PERM_NO,
            session->sid, NULL, 0, 0))) {
        goto error_mods_unlock;
=======
    /* create mod_info structure with this module only, do not use cache to allow reading data in the callback
     * (avoid dead-lock) */
    ly_set_add(&mod_set, (void *)ly_mod, 0);
    if ((err_info = sr_modinfo_add_modules(mod_info, &mod_set, 0, SR_LOCK_READ, SR_MI_PERM_NO, session->sid, NULL, 0, 0))) {
        goto cleanup;
>>>>>>> f7ede1aa
    }

    /* start with any existing config NP containers */
    if ((err_info = sr_lyd_dup_module_np_cont(mod_info->data, ly_mod, 0, &enabled_data))) {
        goto cleanup;
    }

    /* select only the subscribed-to subtree */
    if (mod_info->data) {
        if (xpath) {
            if ((err_info = sr_lyd_dup_enabled_xpath(mod_info->data, (char **)&xpath, 1, &enabled_data))) {
                goto cleanup;
            }
        } else {
            if ((err_info = sr_lyd_dup_module_data(mod_info->data, ly_mod, 0, &enabled_data))) {
                goto cleanup;
            }
        }
    }

<<<<<<< HEAD
    /* MODULES UNLOCK */
    sr_shmmod_modinfo_unlock(&mod_info, session->sid);

    ly_set_erase(&mod_set, NULL);
    sr_modinfo_free(&mod_info);

=======
>>>>>>> f7ede1aa
    /* these data will be presented as newly created, make such a diff */
    LY_LIST_FOR(enabled_data, node) {
        /* top-level "create" operation that is inherited */
        if ((err_info = sr_diff_set_oper(node, "create"))) {
            goto cleanup;
        }

        /* user-ordered lists need information about position */
        if ((err_info = sr_edit_created_subtree_apply_move(node))) {
            goto cleanup;
        }
    }

    /* create event session */
    if ((err_info = _sr_session_start(session->conn, SR_DS_RUNNING, SR_SUB_EV_ENABLED, session->sid.sr, session->sid.nc,
            session->sid.user, &ev_sess))) {
        goto cleanup;
    }
    ev_sess->dt[ev_sess->ds].diff = enabled_data;
    enabled_data = NULL;

    if (!(opts & SR_SUBSCR_DONE_ONLY)) {
        SR_LOG_INF("Triggering \"%s\" \"%s\" event on enabled data.", ly_mod->name, sr_ev2str(ev_sess->ev));

        /* present all changes in an "enabled" event */
        err_code = callback(ev_sess, ly_mod->name, xpath, sr_ev2api(ev_sess->ev), 0, private_data);
        if (err_code != SR_ERR_OK) {
            /* callback failed but it is the only one so no "abort" event is necessary */
            sr_errinfo_new(&err_info, SR_ERR_CALLBACK_FAILED, NULL, "Subscribing to \"%s\" changes failed.", ly_mod->name);
            if (ev_sess->err_info && (ev_sess->err_info->err_code == SR_ERR_OK)) {
                /* remember callback error info */
                sr_errinfo_merge(&err_info, ev_sess->err_info);
            }
            goto cleanup;
        }
    }

    /* finish with a "done" event just because this event should imitate a regular change */
    ev_sess->ev = SR_SUB_EV_DONE;
    SR_LOG_INF("Triggering \"%s\" \"%s\" event on enabled data.", ly_mod->name, sr_ev2str(ev_sess->ev));
    callback(ev_sess, ly_mod->name, xpath, sr_ev2api(ev_sess->ev), 0, private_data);

cleanup:
<<<<<<< HEAD
    lyd_free_all(enabled_data);
    return NULL;

error_mods_unlock:
    /* MODULES UNLOCK */
    sr_shmmod_modinfo_unlock(&mod_info, session->sid);

    ly_set_erase(&mod_set, NULL);
    sr_modinfo_free(&mod_info);
=======
    sr_session_stop(ev_sess);
    ly_set_clean(&mod_set);
    lyd_free_withsiblings(enabled_data);
>>>>>>> f7ede1aa
    return err_info;
}

/**
 * @brief Allocate and start listening on a new subscription.
 *
 * @param[in] conn Connection to use.
 * @param[in] opts Subscription options.
 * @param[out] subs_p Allocated subscription.
 * @return err_info, NULL on success.
 */
static sr_error_info_t *
sr_subs_new(sr_conn_ctx_t *conn, sr_subscr_options_t opts, sr_subscription_ctx_t **subs_p)
{
    sr_error_info_t *err_info = NULL;
    char *path = NULL;
    int ret;
    mode_t um;

    /* allocate new subscription */
    *subs_p = calloc(1, sizeof **subs_p);
    SR_CHECK_MEM_RET(!*subs_p, err_info);
    sr_rwlock_init(&(*subs_p)->subs_lock, 0);
    (*subs_p)->conn = conn;
    (*subs_p)->evpipe = -1;

    /* get new event pipe number and increment it */
    (*subs_p)->evpipe_num = ATOMIC_INC_RELAXED(SR_CONN_MAIN_SHM((*subs_p)->conn)->new_evpipe_num);
    if ((*subs_p)->evpipe_num == (uint32_t)(ATOMIC_T_MAX - 1)) {
        /* the value in the main SHM is actually ATOMIC_T_MAX and calling another INC would cause an overflow */
        ATOMIC_STORE_RELAXED(SR_CONN_MAIN_SHM((*subs_p)->conn)->new_evpipe_num, 1);
    }

    /* get event pipe name */
    if ((err_info = sr_path_evpipe((*subs_p)->evpipe_num, &path))) {
        goto error;
    }

    /* set umask so that the correct permissions are really set */
    um = umask(SR_UMASK);

    /* create the event pipe */
    ret = mkfifo(path, SR_EVPIPE_PERM);
    umask(um);
    if (ret == -1) {
        SR_ERRINFO_SYSERRNO(&err_info, "mkfifo");
        goto error;
    }

    /* open it for reading AND writing (just so that there always is a "writer", otherwise it is always ready
     * for reading by select() but returns just EOF on read) */
    (*subs_p)->evpipe = SR_OPEN(path, O_RDWR | O_NONBLOCK, 0);
    if ((*subs_p)->evpipe == -1) {
        SR_ERRINFO_OPEN(&err_info, path);
        goto error;
    }

    if (!(opts & SR_SUBSCR_NO_THREAD)) {
        /* set thread_running to non-zero so that thread does not immediately quit */
        ATOMIC_STORE_RELAXED((*subs_p)->thread_running, 1);

        /* start the listen thread */
        ret = pthread_create(&(*subs_p)->tid, NULL, sr_shmsub_listen_thread, *subs_p);
        if (ret) {
            sr_errinfo_new(&err_info, SR_ERR_INTERNAL, NULL, "Creating a new thread failed (%s).", strerror(ret));
            goto error;
        }
    }

    free(path);
    return NULL;

error:
    free(path);
    if ((*subs_p)->evpipe > -1) {
        close((*subs_p)->evpipe);
    }
    free(*subs_p);
    return err_info;
}

API int
sr_module_change_subscribe(sr_session_ctx_t *session, const char *module_name, const char *xpath,
        sr_module_change_cb callback, void *private_data, uint32_t priority, sr_subscr_options_t opts,
        sr_subscription_ctx_t **subscription)
{
    sr_error_info_t *err_info = NULL, *tmp_err;
    sr_lock_mode_t chsub_lock_mode = SR_LOCK_NONE;
    const struct lys_module *ly_mod;
    struct sr_mod_info_s mod_info;
    sr_conn_ctx_t *conn;
    sr_subscr_options_t sub_opts;
    sr_mod_t *shm_mod;

    SR_CHECK_ARG_APIRET(!session || SR_IS_EVENT_SESS(session) || !module_name || !callback ||
            ((opts & SR_SUBSCR_PASSIVE) && (opts & SR_SUBSCR_ENABLED)) || !subscription, session, err_info);

    if ((opts & SR_SUBSCR_CTX_REUSE) && !*subscription) {
        /* invalid option, remove */
        opts &= ~SR_SUBSCR_CTX_REUSE;
    }

    /* just make it valid */
    SR_MODINFO_INIT(mod_info, session->conn, SR_DS_RUNNING, SR_DS_RUNNING);

    conn = session->conn;
    /* only these options are relevant outside this function and will be stored */
    sub_opts = opts & (SR_SUBSCR_DONE_ONLY | SR_SUBSCR_PASSIVE | SR_SUBSCR_UPDATE);

    /* is the module name valid? */
    ly_mod = ly_ctx_get_module_implemented(conn->ly_ctx, module_name);
    if (!ly_mod) {
        sr_errinfo_new(&err_info, SR_ERR_NOT_FOUND, NULL, "Module \"%s\" was not found in sysrepo.", module_name);
        goto cleanup;
    }

    /* check write/read perm */
    if ((err_info = sr_perm_check(module_name, (opts & SR_SUBSCR_PASSIVE) ? 0 : 1, NULL))) {
        goto cleanup;
    }

    /* find the module in SHM */
    shm_mod = sr_shmmain_find_module(SR_CONN_MAIN_SHM(conn), module_name);
    SR_CHECK_INT_GOTO(!shm_mod, err_info, cleanup);

    if ((session->ds == SR_DS_RUNNING) && (opts & SR_SUBSCR_ENABLED)) {
        /* we need to lock write subscriptions here to keep CHANGE SUB and MODULES lock order */

        /* CHANGE SUB WRITE LOCK */
        if ((err_info = sr_rwlock(&shm_mod->change_sub[session->ds].lock, SR_SHMEXT_SUB_LOCK_TIMEOUT, SR_LOCK_WRITE,
                conn->cid, __func__, NULL, NULL))) {
            goto cleanup;
        }
        chsub_lock_mode = SR_LOCK_WRITE;

        /* call the callback with the current running configuration, keep any used modules locked in mod_info */
        if ((err_info = sr_module_change_subscribe_running_enable(session, &mod_info, ly_mod, xpath, callback,
                private_data, opts))) {
            goto cleanup;
        }
    }

    if (!(opts & SR_SUBSCR_CTX_REUSE)) {
        /* create a new subscription */
        if ((err_info = sr_subs_new(conn, opts, subscription))) {
            goto cleanup;
        }
    }

    /* add module subscription into ext SHM */
    if ((err_info = sr_shmext_change_subscription_add(conn, shm_mod, chsub_lock_mode, xpath, session->ds, priority,
            sub_opts, (*subscription)->evpipe_num))) {
        goto error1;
    }

    /* add subscription into structure and create separate specific SHM segment */
    if ((err_info = sr_sub_change_add(session, module_name, xpath, callback, private_data, priority, sub_opts, 0,
            *subscription))) {
        goto error2;
    }

    /* add the subscription into session */
    if ((err_info = sr_ptr_add(&session->ptr_lock, (void ***)&session->subscriptions, &session->subscription_count,
            *subscription))) {
        goto error3;
    }

    /* success */
    goto cleanup;

error3:
    sr_sub_change_del(module_name, xpath, session->ds, callback, private_data, priority, sub_opts, SR_LOCK_NONE, *subscription);

error2:
    if ((tmp_err = sr_shmext_change_subscription_del(conn, shm_mod, session->ds, xpath, priority, sub_opts,
            (*subscription)->evpipe_num))) {
        sr_errinfo_merge(&err_info, tmp_err);
    }

error1:
    if (!(opts & SR_SUBSCR_CTX_REUSE)) {
        _sr_unsubscribe(*subscription);
        *subscription = NULL;
    }

cleanup:
    if (chsub_lock_mode != SR_LOCK_NONE) {
        /* CHANGE SUB UNLOCK */
        sr_rwunlock(&shm_mod->change_sub[session->ds].lock, SR_SHMEXT_SUB_LOCK_TIMEOUT, chsub_lock_mode, conn->cid, __func__);
    }

    /* if there are any modules, unlock them after the enabled event was handled and the subscription was added
     * to avoid losing any changes */

    /* MODULES UNLOCK */
    sr_shmmod_modinfo_unlock(&mod_info, session->sid);

    sr_modinfo_free(&mod_info);
    return sr_api_ret(session, err_info);
}

static int
_sr_get_changes_iter(sr_session_ctx_t *session, const char *xpath, int dup, sr_change_iter_t **iter)
{
    sr_error_info_t *err_info = NULL;

    SR_CHECK_ARG_APIRET(!session || !SR_IS_EVENT_SESS(session) || !xpath || !iter, session, err_info);

    if ((session->ev != SR_SUB_EV_ENABLED) && (session->ev != SR_SUB_EV_DONE) && !session->dt[session->ds].diff) {
        sr_errinfo_new(&err_info, SR_ERR_INVAL_ARG, NULL, "Session without changes.");
        return sr_api_ret(session, err_info);
    }

    *iter = calloc(1, sizeof **iter);
    if (!*iter) {
        SR_ERRINFO_MEM(&err_info);
        return sr_api_ret(session, err_info);
    }

    if (session->dt[session->ds].diff) {
        if (dup) {
            if (lyd_dup_siblings(session->dt[session->ds].diff, NULL, LYD_DUP_RECURSIVE, &(*iter)->diff)) {
                sr_errinfo_new_ly(&err_info, session->conn->ly_ctx);
                goto error;
            }
        }
        if (lyd_find_xpath(session->dt[session->ds].diff, xpath, &(*iter)->set)) {
            sr_errinfo_new_ly(&err_info, session->conn->ly_ctx);
            goto error;
        }
    } else {
        ly_set_new(&(*iter)->set);
    }
    SR_CHECK_MEM_GOTO(!(*iter)->set, err_info, error);
    (*iter)->idx = 0;

    return sr_api_ret(session, NULL);

error:
    sr_free_change_iter(*iter);
    return sr_api_ret(session, err_info);
}

API int
sr_get_changes_iter(sr_session_ctx_t *session, const char *xpath, sr_change_iter_t **iter)
{
    return _sr_get_changes_iter(session, xpath, 0, iter);
}

API int
sr_dup_changes_iter(sr_session_ctx_t *session, const char *xpath, sr_change_iter_t **iter)
{
    return _sr_get_changes_iter(session, xpath, 1, iter);
}

/**
 * @brief Transform change from a libyang node tree into sysrepo value.
 *
 * @param[in] node libyang node.
 * @param[in] value_str Optional value to override.
 * @param[in] keys_predicate Optional keys predicate to override.
 * @param[out] sr_val_p Transformed sysrepo value.
 * @return err_info, NULL on success.
 */
static sr_error_info_t *
sr_change_ly2sr(const struct lyd_node *node, const char *value_str, const char *keys_predicate, sr_val_t **sr_val_p)
{
    sr_error_info_t *err_info = NULL;
    uint32_t end;
    sr_val_t *sr_val;
    struct lyd_node *node_dup = NULL;
    const struct lyd_node *node_ptr;
    LY_ERR lyrc;

    sr_val = calloc(1, sizeof *sr_val);
    SR_CHECK_MEM_GOTO(!sr_val, err_info, cleanup);

    if (value_str) {
        /* replace the value in a node copy so that this specific one is stored */
        assert(node->schema->nodetype & (LYS_LEAF | LYS_LEAFLIST));
        lyrc = lyd_dup_single(node, NULL, 0, &node_dup);
        if (lyrc) {
            sr_errinfo_new_ly(&err_info, LYD_CTX(node));
            goto cleanup;
        }

        lyrc = lyd_change_term(node_dup, value_str);
        if (lyrc && (lyrc != LY_EEXIST) && (lyrc != LY_ENOT)) {
            sr_errinfo_new_ly(&err_info, LYD_CTX(node));
            goto cleanup;
        }
        node_dup->parent = node->parent;
        node_dup->flags |= node->flags & LYD_DEFAULT;

        node_ptr = node_dup;
    } else {
        node_ptr = node;
    }

    /* fill the sr value */
    if ((err_info = sr_val_ly2sr(node_ptr, sr_val))) {
        goto cleanup;
    }

    /* adjust specific members for changes */
    switch (node->schema->nodetype) {
    case LYS_LIST:
        /* fix the xpath if needed */
        if (keys_predicate) {
            /* get xpath without the keys predicate */
            free(sr_val->xpath);
            sr_val->xpath = lyd_path(node, LYD_PATH_STD_NO_LAST_PRED, NULL, 0);
            SR_CHECK_MEM_GOTO(!sr_val->xpath, err_info, cleanup);

            end = strlen(sr_val->xpath);

            /* original length + keys_predicate + ending 0 */
            sr_val->xpath = sr_realloc(sr_val->xpath, end + strlen(keys_predicate) + 1);
            SR_CHECK_MEM_GOTO(!sr_val->xpath, err_info, cleanup);

            /* concatenate the specific predicate */
            strcpy(sr_val->xpath + end, keys_predicate);
        }
        break;
    case LYS_LEAFLIST:
        /* do not include the value predicate */
        free(sr_val->xpath);
        sr_val->xpath = lyd_path(node, LYD_PATH_STD_NO_LAST_PRED, NULL, 0);
        SR_CHECK_MEM_GOTO(!sr_val->xpath, err_info, cleanup);
        break;
    case LYS_LEAF:
    case LYS_CONTAINER:
    case LYS_NOTIF:
        /* nothing to do */
        break;
    case LYS_ANYXML:
    case LYS_ANYDATA:
        /* TODO */
        break;
    default:
        SR_ERRINFO_INT(&err_info);
        goto cleanup;
    }

cleanup:
    lyd_free_tree(node_dup);
    if (err_info) {
        if (sr_val) {
            free(sr_val->xpath);
        }
        free(sr_val);
    } else {
        *sr_val_p = sr_val;
     }
     return err_info;
}

API int
sr_get_change_next(sr_session_ctx_t *session, sr_change_iter_t *iter, sr_change_oper_t *operation,
        sr_val_t **old_value, sr_val_t **new_value)
{
    sr_error_info_t *err_info = NULL;
    struct lyd_meta *meta, *meta2;
    struct lyd_node *node;
    const char *meta_name;
    sr_change_oper_t op;

    SR_CHECK_ARG_APIRET(!session || !iter || !operation || !old_value || !new_value, session, err_info);

    /* get next change */
    if ((err_info = sr_diff_set_getnext(iter->set, &iter->idx, &node, &op))) {
        return sr_api_ret(session, err_info);
    }

    if (!node) {
        /* no more changes */
        return SR_ERR_NOT_FOUND;
    }

    /* create values */
    switch (op) {
    case SR_OP_DELETED:
        if ((err_info = sr_change_ly2sr(node, NULL, NULL, old_value))) {
            return sr_api_ret(session, err_info);
        }
        *new_value = NULL;
        break;
    case SR_OP_MODIFIED:
        /* "orig-value" metadata contains the previous value */
        meta = lyd_find_meta(node->meta, NULL, "yang:orig-value");

        /* "orig-default" holds the previous default flag value */
        meta2 = lyd_find_meta(node->meta, NULL, "yang:orig-default");

        if (!meta || !meta2) {
            SR_ERRINFO_INT(&err_info);
            return sr_api_ret(session, err_info);
        }
        if ((err_info = sr_change_ly2sr(node, meta->value.canonical, NULL, old_value))) {
            return sr_api_ret(session, err_info);
        }
        if (meta2->value.boolean) {
            (*old_value)->dflt = 1;
        } else {
            (*old_value)->dflt = 0;
        }
        if ((err_info = sr_change_ly2sr(node, NULL, NULL, new_value))) {
            return sr_api_ret(session, err_info);
        }
        break;
    case SR_OP_CREATED:
        if (!lysc_is_userordered(node->schema)) {
            /* not a user-ordered list, so the operation is a simple creation */
            *old_value = NULL;
            if ((err_info = sr_change_ly2sr(node, NULL, NULL, new_value))) {
                return sr_api_ret(session, err_info);
            }
            break;
        }
    /* fallthrough */
    case SR_OP_MOVED:
        if (node->schema->nodetype == LYS_LEAFLIST) {
            meta_name = "yang:value";
        } else {
            assert(node->schema->nodetype == LYS_LIST);
            meta_name = "yang:key";
        }
        /* attribute contains the value of the node before in the order */
        meta = lyd_find_meta(node->meta, NULL, meta_name);
        if (!meta) {
            SR_ERRINFO_INT(&err_info);
            return sr_api_ret(session, err_info);
        }

        if (meta->value.canonical[0]) {
            if (node->schema->nodetype == LYS_LEAFLIST) {
                err_info = sr_change_ly2sr(node, meta->value.canonical, NULL, old_value);
            } else {
                err_info = sr_change_ly2sr(node, NULL, meta->value.canonical, old_value);
            }
            if (err_info) {
                return sr_api_ret(session, err_info);
            }
        } else {
            /* inserted as the first item */
            *old_value = NULL;
        }
        if ((err_info = sr_change_ly2sr(node, NULL, NULL, new_value))) {
            return sr_api_ret(session, err_info);
        }
        break;
    }

    *operation = op;
    return sr_api_ret(session, NULL);
}

API int
sr_get_change_tree_next(sr_session_ctx_t *session, sr_change_iter_t *iter, sr_change_oper_t *operation,
        const struct lyd_node **node, const char **prev_value, const char **prev_list, bool *prev_dflt)
{
    sr_error_info_t *err_info = NULL;
    struct lyd_meta *meta, *meta2;
    const char *meta_name;

    SR_CHECK_ARG_APIRET(!session || !iter || !operation || !node || !prev_value || !prev_list || !prev_dflt, session, err_info);

    *prev_value = NULL;
    *prev_list = NULL;
    *prev_dflt = 0;

    /* get next change */
    if ((err_info = sr_diff_set_getnext(iter->set, &iter->idx, (struct lyd_node **)node, operation))) {
        return sr_api_ret(session, err_info);
    }

    if (!*node) {
        /* no more changes */
        return SR_ERR_NOT_FOUND;
    }

    /* create values */
    switch (*operation) {
    case SR_OP_DELETED:
        /* nothing to do */
        break;
    case SR_OP_MODIFIED:
        /* "orig-value" metadata contains the previous value */
        for (meta = (*node)->meta;
             meta && (strcmp(meta->annotation->module->name, "yang") || strcmp(meta->name, "orig-value"));
             meta = meta->next);

        /* "orig-default" holds the previous default flag value */
        for (meta2 = (*node)->meta;
             meta2 && (strcmp(meta2->annotation->module->name, "yang") || strcmp(meta2->name, "orig-default"));
             meta2 = meta2->next);

        if (!meta || !meta2) {
            SR_ERRINFO_INT(&err_info);
            return sr_api_ret(session, err_info);
        }
        *prev_value = meta->value.canonical;
        if (meta2->value.boolean) {
            *prev_dflt = 1;
        }
        break;
    case SR_OP_CREATED:
        if (!lysc_is_userordered((*node)->schema)) {
            /* nothing to do */
            break;
        }
    /* fallthrough */
    case SR_OP_MOVED:
        if ((*node)->schema->nodetype == LYS_LEAFLIST) {
            meta_name = "value";
        } else {
            assert((*node)->schema->nodetype == LYS_LIST);
            meta_name = "key";
        }

        /* attribute contains the value (predicates) of the preceding instance in the order */
        for (meta = (*node)->meta;
             meta && (strcmp(meta->annotation->module->name, "yang") || strcmp(meta->name, meta_name));
             meta = meta->next);
        if (!meta) {
            SR_ERRINFO_INT(&err_info);
            return sr_api_ret(session, err_info);
        }
        if ((*node)->schema->nodetype == LYS_LEAFLIST) {
            *prev_value = meta->value.canonical;
        } else {
            assert((*node)->schema->nodetype == LYS_LIST);
            *prev_list = meta->value.canonical;
        }
        break;
    }

    return sr_api_ret(session, NULL);
}

API void
sr_free_change_iter(sr_change_iter_t *iter)
{
    if (!iter) {
        return;
    }

    lyd_free_all(iter->diff);
    ly_set_free(iter->set, NULL);
    free(iter);
}

/**
 * @brief Subscribe to an RPC/action.
 *
 * @param[in] session Session to use.
 * @param[in] path Path to subscribe to.
 * @param[in] callback Callback.
 * @param[in] tree_callback Tree callback.
 * @param[in] private_data Arbitrary callback data.
 * @param[in] opts Subscription options.
 * @param[out] subscription Subscription structure.
 * @return err_code (SR_ERR_OK on success).
 */
static int
_sr_rpc_subscribe(sr_session_ctx_t *session, const char *xpath, sr_rpc_cb callback, sr_rpc_tree_cb tree_callback,
        void *private_data, uint32_t priority, sr_subscr_options_t opts, sr_subscription_ctx_t **subscription)
{
    sr_error_info_t *err_info = NULL, *tmp_err;
    char *module_name = NULL, *path = NULL;
    const struct lysc_node *op;
    const struct lys_module *ly_mod;
    sr_conn_ctx_t *conn;
    sr_rpc_t *shm_rpc;

    SR_CHECK_ARG_APIRET(!session || SR_IS_EVENT_SESS(session) || !xpath || (!callback && !tree_callback) || !subscription,
            session, err_info);

    if ((opts & SR_SUBSCR_CTX_REUSE) && !*subscription) {
        /* invalid option, remove */
        opts &= ~SR_SUBSCR_CTX_REUSE;
    }

    conn = session->conn;
    module_name = sr_get_first_ns(xpath);
    if (!module_name) {
        sr_errinfo_new(&err_info, SR_ERR_INVAL_ARG, NULL, "Invalid xpath \"%s\".", xpath);
        goto error1;
    }

    /* is the module name valid? */
    ly_mod = ly_ctx_get_module_implemented(conn->ly_ctx, module_name);
    if (!ly_mod) {
        sr_errinfo_new(&err_info, SR_ERR_NOT_FOUND, NULL, "Module \"%s\" was not found in sysrepo.", module_name);
        goto error1;
    }

    /* check write perm */
    if ((err_info = sr_perm_check(module_name, 1, NULL))) {
        goto error1;
    }

    /* is the xpath valid? */
    if ((err_info = sr_get_trim_predicates(xpath, &path))) {
        goto error1;
    }

    if (!(op = lys_find_path(conn->ly_ctx, NULL, path, 0))) {
        sr_errinfo_new_ly(&err_info, conn->ly_ctx);
        goto error1;
    }
    if (!(op->nodetype & (LYS_RPC | LYS_ACTION))) {
        sr_errinfo_new(&err_info, SR_ERR_INVAL_ARG, NULL, "Path \"%s\" does not identify an RPC nor an action.", path);
        goto error1;
    }

    if (!(opts & SR_SUBSCR_CTX_REUSE)) {
        /* create a new subscription */
        if ((err_info = sr_subs_new(conn, opts, subscription))) {
            goto error1;
        }
    }

    /* find the RPC */
    shm_rpc = sr_shmmain_find_rpc(SR_CONN_MAIN_SHM(conn), path);
    SR_CHECK_INT_GOTO(!shm_rpc, err_info, error2);

    /* add RPC/action subscription into ext SHM */
    if ((err_info = sr_shmext_rpc_subscription_add(conn, shm_rpc, xpath, priority, 0, (*subscription)->evpipe_num))) {
        goto error2;
    }

    /* add subscription into structure and create separate specific SHM segment */
    if ((err_info = sr_sub_rpc_add(session, path, xpath, callback, tree_callback, private_data, priority, 0,
            *subscription))) {
        goto error3;
    }

    /* add the subscription into session */
    if ((err_info = sr_ptr_add(&session->ptr_lock, (void ***)&session->subscriptions, &session->subscription_count,
            *subscription))) {
        goto error4;
    }

    free(module_name);
    free(path);
    return sr_api_ret(session, err_info);

error4:
    sr_sub_rpc_del(path, xpath, callback, tree_callback, private_data, priority, SR_LOCK_NONE, *subscription);

error3:
    if ((tmp_err = sr_shmext_rpc_subscription_del(conn, shm_rpc, xpath, priority, (*subscription)->evpipe_num))) {
        sr_errinfo_merge(&err_info, tmp_err);
    }

error2:
    if (!(opts & SR_SUBSCR_CTX_REUSE)) {
        _sr_unsubscribe(*subscription);
        *subscription = NULL;
    }

error1:
    free(module_name);
    free(path);
    return sr_api_ret(session, err_info);
}

API int
sr_rpc_subscribe(sr_session_ctx_t *session, const char *xpath, sr_rpc_cb callback, void *private_data,
        uint32_t priority, sr_subscr_options_t opts, sr_subscription_ctx_t **subscription)
{
    return _sr_rpc_subscribe(session, xpath, callback, NULL, private_data, priority, opts, subscription);
}

API int
sr_rpc_subscribe_tree(sr_session_ctx_t *session, const char *xpath, sr_rpc_tree_cb callback, void *private_data,
        uint32_t priority, sr_subscr_options_t opts, sr_subscription_ctx_t **subscription)
{
    return _sr_rpc_subscribe(session, xpath, NULL, callback, private_data, priority, opts, subscription);
}

API int
sr_rpc_send(sr_session_ctx_t *session, const char *path, const sr_val_t *input, const size_t input_cnt, uint32_t timeout_ms,
        sr_val_t **output, size_t *output_cnt)
{
    sr_error_info_t *err_info = NULL;
    struct lyd_node *input_tree = NULL, *output_tree = NULL, *elem;
    char *val_str, buf[22];
    size_t i;
    int ret;

    SR_CHECK_ARG_APIRET(!session || !output || !output_cnt, session, err_info);

    if (!timeout_ms) {
        timeout_ms = SR_RPC_CB_TIMEOUT;
    }
    *output = NULL;
    *output_cnt = 0;

    /* create the container */
    if ((err_info = sr_val_sr2ly(session->conn->ly_ctx, path, NULL, 0, 0, &input_tree))) {
        goto cleanup;
    }

    /* transform input into a data tree */
    for (i = 0; i < input_cnt; ++i) {
        val_str = sr_val_sr2ly_str(session->conn->ly_ctx, &input[i], input[i].xpath, buf, 0);
        if ((err_info = sr_val_sr2ly(session->conn->ly_ctx, input[i].xpath, val_str, input[i].dflt, 0, &input_tree))) {
            goto cleanup;
        }
    }

    /* API function */
    if ((ret = sr_rpc_send_tree(session, input_tree, timeout_ms, &output_tree)) != SR_ERR_OK) {
        lyd_free_all(input_tree);
        return ret;
    }

    /* transform data tree into an output */
    assert(output_tree && (output_tree->schema->nodetype & (LYS_RPC | LYS_ACTION)));
    *output_cnt = 0;
    *output = NULL;
    LYD_TREE_DFS_BEGIN(output_tree, elem) {
        if (elem != output_tree) {
            /* allocate new sr_val */
            *output = sr_realloc(*output, (*output_cnt + 1) * sizeof **output);
            SR_CHECK_MEM_GOTO(!*output, err_info, cleanup);

            /* fill it */
            if ((err_info = sr_val_ly2sr(elem, &(*output)[*output_cnt]))) {
                goto cleanup;
            }

            /* now the new value is valid */
            ++(*output_cnt);
        }

        LYD_TREE_DFS_END(output_tree, elem);
    }

    /* success */

cleanup:
    lyd_free_all(input_tree);
    lyd_free_all(output_tree);
    if (err_info) {
        sr_free_values(*output, *output_cnt);
    }
    return sr_api_ret(session, err_info);
}

API int
sr_rpc_send_tree(sr_session_ctx_t *session, struct lyd_node *input, uint32_t timeout_ms, struct lyd_node **output)
{
    sr_error_info_t *err_info = NULL, *cb_err_info = NULL;
    struct sr_mod_info_s mod_info;
    sr_rpc_t *shm_rpc;
    struct ly_set mod_set = {0};
    struct lyd_node *input_op;
    sr_dep_t *shm_deps;
    uint16_t shm_dep_count;
    char *path = NULL, *str;
    uint32_t event_id = 0;

    SR_CHECK_ARG_APIRET(!session || !input || !output, session, err_info);
    if (session->conn->ly_ctx != input->schema->module->ctx) {
        sr_errinfo_new(&err_info, SR_ERR_INVAL_ARG, NULL, "Data trees must be created using the session connection libyang context.");
        return sr_api_ret(session, err_info);
    }

    if (!timeout_ms) {
        timeout_ms = SR_RPC_CB_TIMEOUT;
    }
    *output = NULL;
    SR_MODINFO_INIT(mod_info, session->conn, SR_DS_OPERATIONAL, SR_DS_RUNNING);

    /* check input data tree */
    switch (input->schema->nodetype) {
    case LYS_ACTION:
        for (input_op = input; input->parent; input = lyd_parent(input)) {}
        break;
    case LYS_RPC:
        input_op = input;
        break;
    case LYS_CONTAINER:
    case LYS_LIST:
        /* find the action */
        input_op = input;
        if ((err_info = sr_ly_find_last_parent(&input_op, LYS_ACTION))) {
            goto cleanup;
        }
        if (input_op->schema->nodetype == LYS_ACTION) {
            break;
        }
    /* fallthrough */
    default:
        sr_errinfo_new(&err_info, SR_ERR_INVAL_ARG, NULL, "Provided input is not a valid RPC or action invocation.");
        goto cleanup;
    }

    /* check read perm */
    if ((err_info = sr_perm_check(lyd_owner_module(input)->name, 0, NULL))) {
        goto cleanup;
    }

    /* get operation path (without predicates) */
    str = lyd_path(input_op, LYD_PATH_STD, NULL, 0);
    SR_CHECK_INT_GOTO(!str, err_info, cleanup);
    err_info = sr_get_trim_predicates(str, &path);
    free(str);
    if (err_info) {
        goto cleanup;
    }

    if (input != input_op) {
        /* we need the OP module for checking parent existence */
        ly_set_add(&mod_set, (void *)lyd_owner_module(input), 0, NULL);
        if ((err_info = sr_modinfo_add_modules(&mod_info, &mod_set, 0, SR_LOCK_READ, SR_MI_DATA_CACHE | SR_MI_PERM_NO,
                session->sid, NULL, SR_OPER_CB_TIMEOUT, 0))) {
            goto cleanup;
        }
        ly_set_clean(&mod_set, NULL);
    }

    /* collect all required module dependencies for input validation */
    if ((err_info = sr_shmmod_collect_rpc_deps(SR_CONN_MAIN_SHM(session->conn), session->conn->ly_ctx, path, 0,
            &mod_set, &shm_deps, &shm_dep_count))) {
        goto cleanup;
    }
    if (mod_set.count && (err_info = sr_modinfo_add_modules(&mod_info, &mod_set, 0, SR_LOCK_READ,
            SR_MI_MOD_DEPS | SR_MI_DATA_CACHE | SR_MI_PERM_NO, session->sid, NULL, SR_OPER_CB_TIMEOUT, 0))) {
        goto cleanup;
    }

    /* collect also any inst-id target modules */
    ly_set_clean(&mod_set, NULL);
    if ((err_info = sr_shmmod_collect_instid_deps_data(SR_CONN_MAIN_SHM(session->conn), shm_deps, shm_dep_count,
            session->conn->ly_ctx, input, &mod_set))) {
        goto cleanup;
    }
    if (mod_set.count && (err_info = sr_modinfo_add_modules(&mod_info, &mod_set, 0, SR_LOCK_READ,
            SR_MI_MOD_DEPS | SR_MI_DATA_CACHE | SR_MI_PERM_NO, session->sid, NULL, SR_OPER_CB_TIMEOUT, 0))) {
        goto cleanup;
    }

    /* validate the operation, must be valid only at the time of execution */
    if ((err_info = sr_modinfo_op_validate(&mod_info, input_op, 0))) {
        goto cleanup;
    }

    /* MODULES UNLOCK */
    sr_shmmod_modinfo_unlock(&mod_info, session->sid);

    ly_set_clean(&mod_set, NULL);
    sr_modinfo_free(&mod_info);
    SR_MODINFO_INIT(mod_info, session->conn, SR_DS_OPERATIONAL, SR_DS_RUNNING);

    /* find the RPC */
    shm_rpc = sr_shmmain_find_rpc(SR_CONN_MAIN_SHM(session->conn), path);
    SR_CHECK_INT_GOTO(!shm_rpc, err_info, cleanup);

    /* RPC SUB READ LOCK */
    if ((err_info = sr_rwlock(&shm_rpc->lock, SR_SHMEXT_SUB_LOCK_TIMEOUT, SR_LOCK_READ, session->conn->cid, __func__,
            NULL, NULL))) {
        goto cleanup;
    }

    /* publish RPC in an event and wait for a reply from the last subscriber */
    if ((err_info = sr_shmsub_rpc_notify(session->conn, shm_rpc, path, input, session->sid, timeout_ms, &event_id,
            output, &cb_err_info))) {
        goto cleanup_rpcsub_unlock;
    }

    if (cb_err_info) {
        /* "rpc" event failed, publish "abort" event and finish */
        err_info = sr_shmsub_rpc_notify_abort(session->conn, shm_rpc, path, input, session->sid, timeout_ms, event_id);
        goto cleanup_rpcsub_unlock;
    }

    /* RPC SUB READ UNLOCK */
    sr_rwunlock(&shm_rpc->lock, SR_SHMEXT_SUB_LOCK_TIMEOUT, SR_LOCK_READ, session->conn->cid, __func__);

    /* find operation */
    if ((err_info = sr_ly_find_last_parent(output, LYS_RPC | LYS_ACTION))) {
        goto cleanup;
    }

    /* collect all required modules for output validation */
    if ((err_info = sr_shmmod_collect_rpc_deps(SR_CONN_MAIN_SHM(session->conn), session->conn->ly_ctx, path, 1,
            &mod_set, &shm_deps, &shm_dep_count))) {
        goto cleanup;
    }
    if (mod_set.count && (err_info = sr_modinfo_add_modules(&mod_info, &mod_set, 0, SR_LOCK_READ,
            SR_MI_MOD_DEPS | SR_MI_DATA_CACHE | SR_MI_PERM_NO, session->sid, NULL, SR_OPER_CB_TIMEOUT, 0))) {
        goto cleanup;
    }

    /* collect also any inst-id target modules */
    ly_set_clean(&mod_set, NULL);
    if ((err_info = sr_shmmod_collect_instid_deps_data(SR_CONN_MAIN_SHM(session->conn), shm_deps, shm_dep_count,
            session->conn->ly_ctx, input, &mod_set))) {
        goto cleanup;
    }
    if (mod_set.count && (err_info = sr_modinfo_add_modules(&mod_info, &mod_set, 0, SR_LOCK_READ,
            SR_MI_MOD_DEPS | SR_MI_DATA_CACHE | SR_MI_PERM_NO, session->sid, NULL, SR_OPER_CB_TIMEOUT, 0))) {
        goto cleanup;
    }

    /* validate the output */
    if ((err_info = sr_modinfo_op_validate(&mod_info, *output, 1))) {
        goto cleanup;
    }

    /* success */
    goto cleanup;

cleanup_rpcsub_unlock:
    /* RPC SUB READ UNLOCK */
    sr_rwunlock(&shm_rpc->lock, SR_SHMEXT_SUB_LOCK_TIMEOUT, SR_LOCK_READ, session->conn->cid, __func__);

cleanup:
    /* MODULES UNLOCK */
    sr_shmmod_modinfo_unlock(&mod_info, session->sid);

    free(path);
    ly_set_erase(&mod_set, NULL);
    sr_modinfo_free(&mod_info);
    if (cb_err_info) {
        /* return callback error if some was generated */
        sr_errinfo_merge(&err_info, cb_err_info);
        err_info->err_code = SR_ERR_CALLBACK_FAILED;
    }
    if (err_info) {
        /* free any received output in case of an error */
        lyd_free_all(*output);
        *output = NULL;
    }
    return sr_api_ret(session, err_info);
}

/**
 * @brief libyang callback for full module traversal when searching for a notification.
 */
static LY_ERR
sr_event_notif_lysc_dfs_cb(struct lysc_node *node, void *data, ly_bool *dfs_continue)
{
    int *found = (int *)data;
    (void)dfs_continue;

    if (node->nodetype == LYS_NOTIF) {
        *found = 1;

        /* just stop the traversal */
        return LY_EEXIST;
    }

    return LY_SUCCESS;
}

/**
 * @brief Subscribe to a notification.
 *
 * @param[in] session Session subscription.
 * @param[in] ly_mod Notification module.
 * @param[in] xpath XPath to subscribe to.
 * @param[in] start_time Optional subscription start time.
 * @param[in] stop_time Optional subscription stop time.
 * @param[in] callback Callback.
 * @param[in] tree_callback Tree callback.
 * @param[in] private_data Arbitrary callback data.
 * @param[in] opts Subscription options.
 * @param[out] subscription Subscription structure.
 * @return err_code (SR_ERR_OK on success).
 */
static int
_sr_event_notif_subscribe(sr_session_ctx_t *session, const char *mod_name, const char *xpath, time_t start_time,
        time_t stop_time, sr_event_notif_cb callback, sr_event_notif_tree_cb tree_callback, void *private_data,
        sr_subscr_options_t opts, sr_subscription_ctx_t **subscription)
{
    sr_error_info_t *err_info = NULL, *tmp_err;
    struct ly_set *set;
    time_t cur_ts = time(NULL);
    const struct lys_module *ly_mod;
    sr_conn_ctx_t *conn;
    uint32_t i, sub_id;
    sr_mod_t *shm_mod;
    LY_ERR lyrc;
    int found;

    SR_CHECK_ARG_APIRET(!session || SR_IS_EVENT_SESS(session) || !mod_name || (start_time && (start_time > cur_ts)) ||
            (stop_time && (!start_time || (stop_time < start_time))) || (!callback && !tree_callback) || !subscription,
            session, err_info);

    /* is the module name valid? */
    ly_mod = ly_ctx_get_module_implemented(session->conn->ly_ctx, mod_name);
    if (!ly_mod) {
        sr_errinfo_new(&err_info, SR_ERR_NOT_FOUND, NULL, "Module \"%s\" was not found in sysrepo.", mod_name);
        return sr_api_ret(session, err_info);
    }

    /* check write perm */
    if ((err_info = sr_perm_check(mod_name, 1, NULL))) {
        return sr_api_ret(session, err_info);
    }

    if ((opts & SR_SUBSCR_CTX_REUSE) && !*subscription) {
        /* invalid option, remove */
        opts &= ~SR_SUBSCR_CTX_REUSE;
    }

    conn = session->conn;

    /* is the xpath/module valid? */
    found = 0;
    if (xpath) {
        lyrc = lys_find_xpath_atoms(conn->ly_ctx, NULL, xpath, 0, &set);
        if (lyrc) {
            sr_errinfo_new_ly(&err_info, ly_mod->ctx);
            return sr_api_ret(session, err_info);
        }

        /* there must be some notifications selected */
        for (i = 0; i < set->count; ++i) {
            if (set->snodes[i]->nodetype == LYS_NOTIF) {
                found = 1;
                break;
            }
        }
        ly_set_free(set, NULL);
    } else {
        lysc_module_dfs_full(ly_mod, sr_event_notif_lysc_dfs_cb, &found);
    }

    if (!found) {
        if (xpath) {
            sr_errinfo_new(&err_info, SR_ERR_INVAL_ARG, NULL, "XPath \"%s\" does not select any notifications.", xpath);
        } else {
            sr_errinfo_new(&err_info, SR_ERR_NOT_FOUND, NULL, "Module \"%s\" does not define any notifications.", ly_mod->name);
        }
        return sr_api_ret(session, err_info);
    }

    if (!(opts & SR_SUBSCR_CTX_REUSE)) {
        /* create a new subscription */
        if ((err_info = sr_subs_new(conn, opts, subscription))) {
            return sr_api_ret(session, err_info);
        }
    }

    /* get new sub ID */
    sub_id = ATOMIC_INC_RELAXED(SR_CONN_MAIN_SHM(session->conn)->new_sub_id);
    if (sub_id == (uint32_t)(ATOMIC_T_MAX - 1)) {
        /* the value in the main SHM is actually ATOMIC_T_MAX and calling another INC would cause an overflow */
        ATOMIC_STORE_RELAXED(SR_CONN_MAIN_SHM(session->conn)->new_sub_id, 1);
    }

    /* find module */
    shm_mod = sr_shmmain_find_module(SR_CONN_MAIN_SHM(conn), ly_mod->name);
    SR_CHECK_INT_GOTO(!shm_mod, err_info, error1);

    /* add notification subscription into main SHM, suspended if replay was requested */
    if ((err_info = sr_shmext_notif_subscription_add(conn, shm_mod, sub_id, (*subscription)->evpipe_num, start_time ? 1 : 0))) {
        goto error1;
    }

    /* add subscription into structure and create separate specific SHM segment */
    if ((err_info = sr_sub_notif_add(session, ly_mod->name, sub_id, xpath, start_time, stop_time, callback, tree_callback,
            private_data, 0, *subscription))) {
        goto error2;
    }

    if (start_time) {
        /* notify subscription there are already some events (replay needs to be performed) */
        if ((err_info = sr_shmsub_notify_evpipe((*subscription)->evpipe_num))) {
            goto error3;
        }
    }

    /* add the subscription into session */
    if ((err_info = sr_ptr_add(&session->ptr_lock, (void ***)&session->subscriptions, &session->subscription_count,
            *subscription))) {
        goto error3;
    }

    return sr_api_ret(session, NULL);

error3:
    sr_sub_notif_del(ly_mod->name, sub_id, SR_LOCK_NONE, *subscription);

error2:
    if ((tmp_err = sr_shmext_notif_subscription_del(conn, shm_mod, sub_id, (*subscription)->evpipe_num))) {
        sr_errinfo_merge(&err_info, tmp_err);
    }

error1:
    if (!(opts & SR_SUBSCR_CTX_REUSE)) {
        _sr_unsubscribe(*subscription);
        *subscription = NULL;
    }

    return sr_api_ret(session, err_info);
}

API int
sr_event_notif_subscribe(sr_session_ctx_t *session, const char *module_name, const char *xpath, time_t start_time,
        time_t stop_time, sr_event_notif_cb callback, void *private_data, sr_subscr_options_t opts,
        sr_subscription_ctx_t **subscription)
{
    return _sr_event_notif_subscribe(session, module_name, xpath, start_time, stop_time, callback, NULL, private_data,
            opts, subscription);
}

API int
sr_event_notif_subscribe_tree(sr_session_ctx_t *session, const char *module_name, const char *xpath, time_t start_time,
        time_t stop_time, sr_event_notif_tree_cb callback, void *private_data, sr_subscr_options_t opts,
        sr_subscription_ctx_t **subscription)
{
    return _sr_event_notif_subscribe(session, module_name, xpath, start_time, stop_time, NULL, callback, private_data,
            opts, subscription);
}

API int
sr_event_notif_send(sr_session_ctx_t *session, const char *path, const sr_val_t *values, const size_t values_cnt)
{
    sr_error_info_t *err_info = NULL;
    struct lyd_node *notif_tree = NULL;
    char *val_str, buf[22];
    size_t i;
    int ret;

    SR_CHECK_ARG_APIRET(!session || !path, session, err_info);

    /* create the container */
    if ((err_info = sr_val_sr2ly(session->conn->ly_ctx, path, NULL, 0, 0, &notif_tree))) {
        goto cleanup;
    }

    /* transform values into a data tree */
    for (i = 0; i < values_cnt; ++i) {
        val_str = sr_val_sr2ly_str(session->conn->ly_ctx, &values[i], values[i].xpath, buf, 0);
        if ((err_info = sr_val_sr2ly(session->conn->ly_ctx, values[i].xpath, val_str, values[i].dflt, 0, &notif_tree))) {
            goto cleanup;
        }
    }

    /* API function */
    if ((ret = sr_event_notif_send_tree(session, notif_tree)) != SR_ERR_OK) {
        lyd_free_all(notif_tree);
        return ret;
    }

    /* success */

cleanup:
    lyd_free_all(notif_tree);
    return sr_api_ret(session, err_info);
}

API int
sr_event_notif_send_tree(sr_session_ctx_t *session, struct lyd_node *notif)
{
    sr_error_info_t *err_info = NULL, *tmp_err = NULL;
    struct sr_mod_info_s mod_info;
    struct ly_set mod_set = {0};
    struct lyd_node *notif_op;
    sr_dep_t *shm_deps;
    sr_mod_t *shm_mod;
    time_t notif_ts;
    uint16_t shm_dep_count;
    char *xpath = NULL;

    SR_CHECK_ARG_APIRET(!session || !notif, session, err_info);
    if (session->conn->ly_ctx != notif->schema->module->ctx) {
        sr_errinfo_new(&err_info, SR_ERR_INVAL_ARG, NULL, "Data trees must be created using the session connection libyang context.");
        return sr_api_ret(session, err_info);
    }

    SR_MODINFO_INIT(mod_info, session->conn, SR_DS_OPERATIONAL, SR_DS_RUNNING);

    /* remember when the notification was generated */
    notif_ts = time(NULL);

    /* check notif data tree */
    switch (notif->schema->nodetype) {
    case LYS_NOTIF:
        for (notif_op = notif; notif->parent; notif = lyd_parent(notif)) {}
        break;
    case LYS_CONTAINER:
    case LYS_LIST:
        /* find the notification */
        notif_op = notif;
        if ((err_info = sr_ly_find_last_parent(&notif_op, LYS_NOTIF))) {
            goto cleanup;
        }
        if (notif_op->schema->nodetype == LYS_NOTIF) {
            break;
        }
    /* fallthrough */
    default:
        sr_errinfo_new(&err_info, SR_ERR_INVAL_ARG, NULL, "Provided tree is not a valid notification invocation.");
        goto cleanup;
    }

    /* check write/read perm */
    shm_mod = sr_shmmain_find_module(SR_CONN_MAIN_SHM(session->conn), lyd_owner_module(notif)->name);
    SR_CHECK_INT_GOTO(!shm_mod, err_info, cleanup);
    if ((err_info = sr_perm_check(lyd_owner_module(notif)->name, ATOMIC_LOAD_RELAXED(shm_mod->replay_supp), NULL))) {
        goto cleanup;
    }

    if (notif != notif_op) {
        /* we need the OP module for checking parent existence */
        ly_set_add(&mod_set, (void *)lyd_owner_module(notif), 0, NULL);
        if ((err_info = sr_modinfo_add_modules(&mod_info, &mod_set, 0, SR_LOCK_READ, SR_MI_DATA_CACHE | SR_MI_PERM_NO,
                session->sid, NULL, SR_OPER_CB_TIMEOUT, 0))) {
            goto cleanup;
        }
        ly_set_clean(&mod_set, NULL);
    }

    /* collect all required modules for OP validation */
    xpath = lysc_path(notif_op->schema, LYSC_PATH_DATA, NULL, 0);
    SR_CHECK_MEM_GOTO(!xpath, err_info, cleanup);
    if ((err_info = sr_shmmod_collect_notif_deps(SR_CONN_MAIN_SHM(session->conn), lyd_owner_module(notif), xpath,
            &mod_set, &shm_deps, &shm_dep_count))) {
        goto cleanup;
    }
    if (mod_set.count && (err_info = sr_modinfo_add_modules(&mod_info, &mod_set, 0, SR_LOCK_READ,
            SR_MI_MOD_DEPS | SR_MI_DATA_CACHE | SR_MI_PERM_NO, session->sid, NULL, SR_OPER_CB_TIMEOUT, 0))) {
        goto cleanup;
    }

    /* collect also any inst-id target modules */
    ly_set_clean(&mod_set, NULL);
    if ((err_info = sr_shmmod_collect_instid_deps_data(SR_CONN_MAIN_SHM(session->conn), shm_deps, shm_dep_count,
            session->conn->ly_ctx, notif, &mod_set))) {
        goto cleanup;
    }
    if (mod_set.count && (err_info = sr_modinfo_add_modules(&mod_info, &mod_set, 0, SR_LOCK_READ,
            SR_MI_MOD_DEPS | SR_MI_DATA_CACHE | SR_MI_PERM_NO, session->sid, NULL, SR_OPER_CB_TIMEOUT, 0))) {
        goto cleanup;
    }

    /* validate the operation */
    if ((err_info = sr_modinfo_op_validate(&mod_info, notif_op, 0))) {
        goto cleanup;
    }

    /* MODULES UNLOCK */
    sr_shmmod_modinfo_unlock(&mod_info, session->sid);

    /* store the notification for a replay, we continue on failure */
    err_info = sr_replay_store(session, notif, notif_ts);

    /* NOTIF SUB READ LOCK */
    if ((tmp_err = sr_rwlock(&shm_mod->notif_lock, SR_SHMEXT_SUB_LOCK_TIMEOUT, SR_LOCK_READ, session->conn->cid, __func__,
            NULL, NULL))) {
        goto cleanup;
    }

    /* publish notif in an event, do not wait for subscribers */
    if ((tmp_err = sr_shmsub_notif_notify(session->conn, notif, notif_ts, session->sid))) {
        goto cleanup_notifsub_unlock;
    }

    /* success */

cleanup_notifsub_unlock:
    /* NOTIF SUB READ UNLOCK */
    sr_rwunlock(&shm_mod->notif_lock, SR_SHMEXT_SUB_LOCK_TIMEOUT, SR_LOCK_READ, session->conn->cid, __func__);

cleanup:
    /* MODULES UNLOCK */
    sr_shmmod_modinfo_unlock(&mod_info, session->sid);

    free(xpath);
    ly_set_erase(&mod_set, NULL);
    sr_modinfo_free(&mod_info);
    if (tmp_err) {
        sr_errinfo_merge(&err_info, tmp_err);
    }
    return sr_api_ret(session, err_info);
}

API uint32_t
sr_event_notif_sub_id_get_last(const sr_subscription_ctx_t *subscription)
{
    uint32_t i, last_sub_id = 0, cur_sub_id;

    if (!subscription) {
        return 0;
    }

    for (i = 0; i < subscription->notif_sub_count; ++i) {
        /* last subscription must be at the array end */
        cur_sub_id = subscription->notif_subs[i].subs[subscription->notif_subs[i].sub_count - 1].sub_id;
        if (cur_sub_id > last_sub_id) {
            last_sub_id = cur_sub_id;
        }
    }

    return last_sub_id;
}

/**
 * @brief Find a specific notification subscription.
 *
 * @param[in] subscription Subscription context to use.
 * @param[in] sub_id Subscription ID to find.
 * @param[out] module_name Found subscription module name.
 * @return Matching notification subscription, NULL if not found.
 */
static struct modsub_notifsub_s *
sr_event_notif_find_sub(const sr_subscription_ctx_t *subscription, uint32_t sub_id, const char **module_name)
{
    uint32_t i, j;

    for (i = 0; i < subscription->notif_sub_count; ++i) {
        for (j = 0; j < subscription->notif_subs[i].sub_count; ++j) {
            if (subscription->notif_subs[i].subs[j].sub_id == sub_id) {
                *module_name = subscription->notif_subs[i].module_name;
                return &subscription->notif_subs[i].subs[j];
            }
        }
    }

    return NULL;
}

/**
 * @brief Change suspended state of a subscription.
 *
 * @param[in] subscription Subscription context to use.
 * @param[in] sub_id Subscription notification ID.
 * @param[in] suspend Whether to suspend or resume the subscription.
 * @return Error code.
 */
static int
_sr_event_notif_sub_suspended(sr_subscription_ctx_t *subscription, uint32_t sub_id, int suspend)
{
    sr_error_info_t *err_info = NULL;
    struct modsub_notifsub_s *notif_sub;
    const char *module_name;
    sr_session_ctx_t *ev_sess = NULL;

    SR_CHECK_ARG_APIRET(!subscription || !sub_id, NULL, err_info);

    /* SUBS READ LOCK */
    if ((err_info = sr_rwlock(&subscription->subs_lock, SR_SUBSCR_LOCK_TIMEOUT, SR_LOCK_READ, subscription->conn->cid,
            __func__, NULL, NULL))) {
        return sr_api_ret(NULL, err_info);
    }

    /* find the subscription in the subscription context */
    notif_sub = sr_event_notif_find_sub(subscription, sub_id, &module_name);
    if (!notif_sub) {
        sr_errinfo_new(&err_info, SR_ERR_NOT_FOUND, NULL, "Notification subscription with ID \"%u\" not found.", sub_id);
        goto cleanup_unlock;
    }

    /* update suspend flag in SHM */
    if ((err_info = sr_shmmain_update_notif_suspend(subscription->conn, module_name, sub_id, suspend))) {
        goto cleanup_unlock;
    }

    /* create event session */
    if ((err_info = _sr_session_start(subscription->conn, SR_DS_OPERATIONAL, SR_SUB_EV_NOTIF, 0, 0, NULL, &ev_sess))) {
        goto cleanup_unlock;
    }

    /* send the special notification */
    if ((err_info = sr_notif_call_callback(ev_sess, notif_sub->cb, notif_sub->tree_cb, notif_sub->private_data,
            suspend ? SR_EV_NOTIF_SUSPENDED : SR_EV_NOTIF_RESUMED, NULL, time(NULL)))) {
        goto cleanup_unlock;
    }

cleanup_unlock:
    /* SUBS READ UNLOCK */
    sr_rwunlock(&subscription->subs_lock, SR_SUBSCR_LOCK_TIMEOUT, SR_LOCK_READ, subscription->conn->cid, __func__);

    sr_session_stop(ev_sess);
    return sr_api_ret(NULL, err_info);
}

API int
sr_event_notif_sub_suspend(sr_subscription_ctx_t *subscription, uint32_t sub_id)
{
    return _sr_event_notif_sub_suspended(subscription, sub_id, 1);
}

API int
sr_event_notif_sub_resume(sr_subscription_ctx_t *subscription, uint32_t sub_id)
{
    return _sr_event_notif_sub_suspended(subscription, sub_id, 0);
}

/**
 * @brief Learn what kinds (config) of nodes are provided by an operational subscription
 * to determine its type.
 *
 * @param[in] ly_ctx libyang context to use.
 * @param[in] path Subscription path.
 * @param[out] sub_type Learned subscription type.
 * @return err_info, NULL on success.
 */
static sr_error_info_t *
sr_oper_sub_get_type(const struct ly_ctx *ly_ctx, const char *path, sr_mod_oper_sub_type_t *sub_type)
{
    sr_error_info_t *err_info = NULL;
    struct lysc_node *elem;
    struct ly_set *set = NULL;
    uint16_t i;

    if (lys_find_xpath(ly_ctx, NULL, path, 0, &set)) {
        sr_errinfo_new_ly(&err_info, ly_ctx);
        goto cleanup;
    } else if (!set->count) {
        sr_errinfo_new(&err_info, SR_ERR_INVAL_ARG, NULL, "XPath \"%s\" does not point to any nodes.", path);
        goto cleanup;
    }

    *sub_type = SR_OPER_SUB_NONE;
    for (i = 0; i < set->count; ++i) {
        LYSC_TREE_DFS_BEGIN(set->snodes[i], elem) {
            switch (elem->nodetype) {
            case LYS_CONTAINER:
            case LYS_LEAF:
            case LYS_LEAFLIST:
            case LYS_LIST:
            case LYS_ANYXML:
            case LYS_ANYDATA:
                /* data node - check config */
                if ((elem->flags & LYS_CONFIG_MASK) == LYS_CONFIG_R) {
                    if (*sub_type == SR_OPER_SUB_CONFIG) {
                        *sub_type = SR_OPER_SUB_MIXED;
                    } else {
                        *sub_type = SR_OPER_SUB_STATE;
                    }
                } else {
                    assert((elem->flags & LYS_CONFIG_MASK) == LYS_CONFIG_W);
                    if (*sub_type == SR_OPER_SUB_STATE) {
                        *sub_type = SR_OPER_SUB_MIXED;
                    } else {
                        *sub_type = SR_OPER_SUB_CONFIG;
                    }
                }
                break;
            case LYS_CHOICE:
            case LYS_CASE:
                /* go into */
                break;
            default:
                /* should not be reachable */
                SR_ERRINFO_INT(&err_info);
                goto cleanup;
            }

            if ((*sub_type == SR_OPER_SUB_STATE) || (*sub_type == SR_OPER_SUB_MIXED)) {
                /* redundant to look recursively */
                break;
            }

            LYSC_TREE_DFS_END(set->snodes[i], elem);
        }

        if (*sub_type == SR_OPER_SUB_MIXED) {
            /* we found both config type nodes, nothing more to look for */
            break;
        }
    }

cleanup:
    ly_set_free(set, NULL);
    return err_info;
}

API int
sr_oper_get_items_subscribe(sr_session_ctx_t *session, const char *module_name, const char *path,
        sr_oper_get_items_cb callback, void *private_data, sr_subscr_options_t opts, sr_subscription_ctx_t **subscription)
{
    sr_error_info_t *err_info = NULL, *tmp_err;
    sr_conn_ctx_t *conn;
    const struct lys_module *ly_mod;
    sr_mod_oper_sub_type_t sub_type;
    sr_subscr_options_t sub_opts;
    sr_mod_t *shm_mod;

    SR_CHECK_ARG_APIRET(!session || SR_IS_EVENT_SESS(session) || !module_name || !path || !callback || !subscription,
            session, err_info);

    if ((opts & SR_SUBSCR_CTX_REUSE) && !*subscription) {
        /* invalid option, remove */
        opts &= ~SR_SUBSCR_CTX_REUSE;
    }

    conn = session->conn;
    /* only these options are relevant outside this function and will be stored */
    sub_opts = opts & SR_SUBSCR_OPER_MERGE;

    ly_mod = ly_ctx_get_module_implemented(conn->ly_ctx, module_name);
    if (!ly_mod) {
        sr_errinfo_new(&err_info, SR_ERR_INVAL_ARG, NULL, "Module \"%s\" was not found in sysrepo.", module_name);
        return sr_api_ret(session, err_info);
    }

    /* check write perm */
    if ((err_info = sr_perm_check(module_name, 1, NULL))) {
        return sr_api_ret(session, err_info);
    }

    /* find out what kinds of nodes are provided */
    if ((err_info = sr_oper_sub_get_type(conn->ly_ctx, path, &sub_type))) {
        return sr_api_ret(session, err_info);
    }

    if (!(opts & SR_SUBSCR_CTX_REUSE)) {
        /* create a new subscription */
        if ((err_info = sr_subs_new(conn, opts, subscription))) {
            return sr_api_ret(session, err_info);
        }
    }

    /* find module */
    shm_mod = sr_shmmain_find_module(SR_CONN_MAIN_SHM(conn), module_name);
    SR_CHECK_INT_GOTO(!shm_mod, err_info, error1);

    /* add oper subscription into main SHM */
    if ((err_info = sr_shmext_oper_subscription_add(conn, shm_mod, path, sub_type, sub_opts, (*subscription)->evpipe_num))) {
        goto error1;
    }

    /* add subscription into structure and create separate specific SHM segment */
    if ((err_info = sr_sub_oper_add(session, module_name, path, callback, private_data, 0, *subscription))) {
        goto error2;
    }

    /* add the subscription into session */
    if ((err_info = sr_ptr_add(&session->ptr_lock, (void ***)&session->subscriptions, &session->subscription_count,
            *subscription))) {
        goto error3;
    }

    return sr_api_ret(session, err_info);

error3:
    sr_sub_oper_del(module_name, path, SR_LOCK_NONE, *subscription);

error2:
    if ((tmp_err = sr_shmext_oper_subscription_del(conn, shm_mod, path, (*subscription)->evpipe_num))) {
        sr_errinfo_merge(&err_info, tmp_err);
    }

error1:
    if (!(opts & SR_SUBSCR_CTX_REUSE)) {
        _sr_unsubscribe(*subscription);
        *subscription = NULL;
    }
    return sr_api_ret(session, err_info);
}<|MERGE_RESOLUTION|>--- conflicted
+++ resolved
@@ -499,12 +499,8 @@
     free(session->sid.user);
     free(session->ev_sid.user);
     for (i = 0; i < SR_DS_COUNT; ++i) {
-<<<<<<< HEAD
         lyd_free_all(session->dt[i].edit);
-=======
-        lyd_free_withsiblings(session->dt[i].edit);
-        lyd_free_withsiblings(session->dt[i].diff);
->>>>>>> f7ede1aa
+        lyd_free_all(session->dt[i].diff);
     }
     sr_errinfo_free(&session->err_info);
     pthread_mutex_destroy(&session->ptr_lock);
@@ -1042,24 +1038,17 @@
         goto cleanup;
     }
 
-<<<<<<< HEAD
-    /* it must be a different module from the installed one */
-    if (ly_mod->revision && !strcmp(upd_ly_mod->revision, ly_mod->revision)) {
-        sr_errinfo_new(&err_info, SR_ERR_EXISTS, NULL, "Module \"%s@%s\" already installed.", mod_name, ly_mod->revision);
-        goto cleanup;
-=======
     /* it must be a different and newer module than the installed one */
-    if (ly_mod->rev_size) {
-        if (!strcmp(upd_ly_mod->rev[0].date, ly_mod->rev[0].date)) {
+    if (ly_mod->revision) {
+        if (!strcmp(upd_ly_mod->revision, ly_mod->revision)) {
             sr_errinfo_new(&err_info, SR_ERR_EXISTS, NULL, "Module \"%s@%s\" already installed.", mod_name,
-                    ly_mod->rev[0].date);
+                    ly_mod->revision);
             goto cleanup;
-        } else if (strcmp(upd_ly_mod->rev[0].date, ly_mod->rev[0].date) < 0) {
+        } else if (strcmp(upd_ly_mod->revision, ly_mod->revision) < 0) {
             sr_errinfo_new(&err_info, SR_ERR_INVAL_ARG, NULL, "Module \"%s@%s\" installed in a newer revision.",
-                    mod_name, ly_mod->rev[0].date);
+                    mod_name, ly_mod->revision);
             goto cleanup;
         }
->>>>>>> f7ede1aa
     }
 
     /* schedule module update */
@@ -2149,19 +2138,11 @@
     sr_modinfo_changesub_rdunlock(mod_info);
 
 cleanup:
-<<<<<<< HEAD
+    sr_session_stop(ev_sess);
     ly_set_erase(&mod_set, NULL);
     lyd_free_all(update_edit);
     lyd_free_all(old_diff);
     lyd_free_all(new_diff);
-    sr_errinfo_free(&tmp_sess.err_info);
-=======
-    sr_session_stop(ev_sess);
-    ly_set_clean(&mod_set);
-    lyd_free_withsiblings(update_edit);
-    lyd_free_withsiblings(old_diff);
-    lyd_free_withsiblings(new_diff);
->>>>>>> f7ede1aa
     return err_info;
 }
 
@@ -2888,19 +2869,11 @@
 
     SR_MODINFO_INIT((*mod_info), session->conn, SR_DS_RUNNING, SR_DS_RUNNING);
 
-<<<<<<< HEAD
-    /* create mod_info structure with this module only */
-    ly_set_add(&mod_set, (void *)ly_mod, 0, NULL);
-    if ((err_info = sr_modinfo_add_modules(&mod_info, &mod_set, 0, SR_LOCK_READ, SR_MI_DATA_CACHE | SR_MI_PERM_NO,
-            session->sid, NULL, 0, 0))) {
-        goto error_mods_unlock;
-=======
     /* create mod_info structure with this module only, do not use cache to allow reading data in the callback
      * (avoid dead-lock) */
-    ly_set_add(&mod_set, (void *)ly_mod, 0);
+    ly_set_add(&mod_set, (void *)ly_mod, 0, NULL);
     if ((err_info = sr_modinfo_add_modules(mod_info, &mod_set, 0, SR_LOCK_READ, SR_MI_PERM_NO, session->sid, NULL, 0, 0))) {
         goto cleanup;
->>>>>>> f7ede1aa
     }
 
     /* start with any existing config NP containers */
@@ -2921,15 +2894,6 @@
         }
     }
 
-<<<<<<< HEAD
-    /* MODULES UNLOCK */
-    sr_shmmod_modinfo_unlock(&mod_info, session->sid);
-
-    ly_set_erase(&mod_set, NULL);
-    sr_modinfo_free(&mod_info);
-
-=======
->>>>>>> f7ede1aa
     /* these data will be presented as newly created, make such a diff */
     LY_LIST_FOR(enabled_data, node) {
         /* top-level "create" operation that is inherited */
@@ -2973,21 +2937,9 @@
     callback(ev_sess, ly_mod->name, xpath, sr_ev2api(ev_sess->ev), 0, private_data);
 
 cleanup:
-<<<<<<< HEAD
+    sr_session_stop(ev_sess);
+    ly_set_erase(&mod_set, NULL);
     lyd_free_all(enabled_data);
-    return NULL;
-
-error_mods_unlock:
-    /* MODULES UNLOCK */
-    sr_shmmod_modinfo_unlock(&mod_info, session->sid);
-
-    ly_set_erase(&mod_set, NULL);
-    sr_modinfo_free(&mod_info);
-=======
-    sr_session_stop(ev_sess);
-    ly_set_clean(&mod_set);
-    lyd_free_withsiblings(enabled_data);
->>>>>>> f7ede1aa
     return err_info;
 }
 
